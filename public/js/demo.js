/******/ (function(modules) { // webpackBootstrap
/******/ 	// The module cache
/******/ 	var installedModules = {};
/******/
/******/ 	// The require function
/******/ 	function __webpack_require__(moduleId) {
/******/
/******/ 		// Check if module is in cache
/******/ 		if(installedModules[moduleId]) {
/******/ 			return installedModules[moduleId].exports;
/******/ 		}
/******/ 		// Create a new module (and put it into the cache)
/******/ 		var module = installedModules[moduleId] = {
/******/ 			i: moduleId,
/******/ 			l: false,
/******/ 			exports: {}
/******/ 		};
/******/
/******/ 		// Execute the module function
/******/ 		modules[moduleId].call(module.exports, module, module.exports, __webpack_require__);
/******/
/******/ 		// Flag the module as loaded
/******/ 		module.l = true;
/******/
/******/ 		// Return the exports of the module
/******/ 		return module.exports;
/******/ 	}
/******/
/******/
/******/ 	// expose the modules object (__webpack_modules__)
/******/ 	__webpack_require__.m = modules;
/******/
/******/ 	// expose the module cache
/******/ 	__webpack_require__.c = installedModules;
/******/
/******/ 	// define getter function for harmony exports
/******/ 	__webpack_require__.d = function(exports, name, getter) {
/******/ 		if(!__webpack_require__.o(exports, name)) {
/******/ 			Object.defineProperty(exports, name, {
/******/ 				configurable: false,
/******/ 				enumerable: true,
/******/ 				get: getter
/******/ 			});
/******/ 		}
/******/ 	};
/******/
/******/ 	// getDefaultExport function for compatibility with non-harmony modules
/******/ 	__webpack_require__.n = function(module) {
/******/ 		var getter = module && module.__esModule ?
/******/ 			function getDefault() { return module['default']; } :
/******/ 			function getModuleExports() { return module; };
/******/ 		__webpack_require__.d(getter, 'a', getter);
/******/ 		return getter;
/******/ 	};
/******/
/******/ 	// Object.prototype.hasOwnProperty.call
/******/ 	__webpack_require__.o = function(object, property) { return Object.prototype.hasOwnProperty.call(object, property); };
/******/
/******/ 	// __webpack_public_path__
/******/ 	__webpack_require__.p = "";
/******/
/******/ 	// Load entry module and return exports
<<<<<<< HEAD
/******/ 	return __webpack_require__(__webpack_require__.s = 268);
/******/ })
/************************************************************************/
/******/ ({

/***/ 268:
=======
/******/ 	return __webpack_require__(__webpack_require__.s = 278);
/******/ })
/************************************************************************/
/******/ ({

/***/ 278:
>>>>>>> 27c7df45
/***/ (function(module, exports, __webpack_require__) {

"use strict";


/**
 * Demo API
 */

function _classCallCheck(instance, Constructor) { if (!(instance instanceof Constructor)) { throw new TypeError("Cannot call a class as a function"); } }

var DemoApi = function () {
    function DemoApi() {
        _classCallCheck(this, DemoApi);
    }

    /**
     * Clears the cache
     */
    DemoApi.reset = function reset() {
        localStorage.setItem('demo', null);

        location.hash = '/content/';
        location.reload();
    };

    /**
     * Gets the fake API cache
     */


    DemoApi.getCache = function getCache(resource, id) {
        var cache = this.cache;

        if (!cache) {
            try {
                cache = localStorage.getItem('demo') || '{}';
                cache = JSON.parse(cache);
            } catch (e) {
                cache = {};
            }

            cache = cache || {};
        }

        this.cache = cache;

        if (!resource) {
            return cache;
        }

        if (!cache[resource] || !Array.isArray(cache[resource])) {
            cache[resource] = DemoApi.getNativeResource(resource) || [];
        }

        if (!id) {
            return cache[resource];
        }

        for (var i in cache[resource]) {
            if (cache[resource][i].id == id) {
                return cache[resource][i];
            }
        }

        return null;
    };

    /**
     * Sets the fake API
     */


    DemoApi.setCache = function setCache(resource, id, data) {
        var cache = DemoApi.getCache();

        if (!cache[resource] || !Array.isArray(cache[resource])) {
            cache[resource] = DemoApi.getNativeResource(resource) || [];
        }

        var foundExisting = false;

        for (var i in cache[resource]) {
            if (cache[resource][i].id == id) {
                // Update data
                if (data) {
                    cache[resource][i] = data;

                    // Delete data
                } else {
                    cache[resource].splice(i, 1);
                }

                foundExisting = true;

                break;
            }
        }

        if (!foundExisting && data) {
            cache[resource].push(data);
        }

        localStorage.setItem('demo', JSON.stringify(cache));

        return data;
    };

    /**
     * Request
     */


    DemoApi.request = function request(method, url, data) {
        url = url.replace('/api/demo/live/', '');
        method = method.toUpperCase();

        debug.log(method + ' ' + url, DemoApi);

        return new Promise(function (resolve, reject) {
            setTimeout(function () {
                resolve(DemoApi.requestSync(method, url, data));
            }, 100);
        });
    };

    DemoApi.requestSync = function requestSync(method, url, data) {
        url = url.replace('/api/demo/live/', '');
        method = method.toUpperCase();

        debug.log(method + ' ' + url, DemoApi);

        switch (method) {
            case 'GET':
                return DemoApi.get(url);

            case 'POST':
                return DemoApi.post(url, data);

            case 'DELETE':
                return DemoApi.delete(url);
        }

        return data;
    };

    /**
     * Parses a resource url
     */


    DemoApi.parseUrl = function parseUrl(url) {
        url = url.replace('templates/partial', 'templates');
        url = url.replace('templates/page', 'templates');

        var query = {};
        var split = url.split('/');

        query.resource = split[0];
        query.params = url.split('?')[1];

        if (split.length > 1) {
            query.id = split[1].replace('?' + query.params, '');
        }

        return query;
    };

    /**
     * Delete
     */


    DemoApi.delete = function _delete(url) {
        var query = DemoApi.parseUrl(url);

        return DemoApi.setCache(query.resource, query.id, null);
    };

    /**
     * Get
     */


    DemoApi.get = function get(url) {
        var query = DemoApi.parseUrl(url);

        return DemoApi.getCache(query.resource, query.id);
    };

    /**
     * Post
     */


    DemoApi.post = function post(url, data) {
        var query = DemoApi.parseUrl(url);

        // Publish
        if (url == 'content/publish' || url == 'content/unpublish' || url == 'content/preview') {
            return Promise.resolve();
        }

        // Create new
        if (url.indexOf('content/new') > -1) {
            var schemaId = url.match(/content\/new\/([a-zA-Z0-9]+)/);

            if (!schemaId) {
                throw new Error('No Schema id specified');
            }

            schemaId = schemaId[1];

            var sort = url.match(/\?sort=([0-9]*)/);

            if (sort) {
                sort = sort[2];
            }

            var parentId = url.match(/\&parent=([0-9a-z]*)/);

            if (parentId) {
                parentId = parentId[1];
            }

            data = HashBrown.Models.Content.create(schemaId);

            data.parentId = parentId;
            data.sort = sort;

            query = {
                resource: 'content',
                id: data.id
            };
        }

        console.log('--- POST data:', data);

        return DemoApi.setCache(query.resource, query.id, data);
    };

    /**
     * Gets a native resource
     */


    DemoApi.getNativeResource = function getNativeResource(type) {
        switch (type) {
            case 'users':
                return [{
                    id: '4173f094621d4a882f912ccaf1cc6613a386519e',
                    isAdmin: true,
                    isCurrent: true,
                    username: 'demouser',
                    fullName: 'Demo User',
                    email: 'demo@user.com',
                    scopes: {}
                }];

            case 'settings':
                return [{
                    id: 'providers',
                    media: '8c75aa0739cf66bcac269f01ab9007e666bd941b',
                    template: '8c75aa0739cf66bcac269f01ab9007e666bd941b'
                }];

            case 'media':
                return [{ "id": "50d05eee9088c589bfd5a5a3a3043c0ebcc4972b", "remote": true, "icon": "file-image-o", "name": "banner.jpg", "url": "media/50d05eee9088c589bfd5a5a3a3043c0ebcc4972b/banner-flat-pink.jpg", "folder": "banners" }];

            case 'connections':
                return [{
                    id: '8c75aa0739cf66bcac269f01ab9007e666bd941b',
                    title: 'My website',
                    url: 'example.com',
                    locked: true
                }];

            case 'templates':
                return [{
                    'id': 'sectionPage',
                    'parentId': '',
                    'remote': true,
                    'icon': 'code',
                    'name': 'sectionPage.html',
                    'type': 'page',
                    'remotePath': '_layouts/sectionPage.html',
                    'folder': '',
                    'markup': '' + '<!DOCTYPE html>\n' + '<html>\n' + '    {% include main/head.html %}\n' + '\n' + '    <body>\n' + '        {% for section in page.sections %}\n' + '            {% include hashbrown/render_section section = section %}\n' + '        {% endfor %}\n' + '\n' + '        {% include main/scripts.html %}\n' + '    </body>\n' + '</html>'
                }, {
                    'id': 'heroSection',
                    'parentId': '',
                    'remote': true,
                    'icon': 'code',
                    'name': 'heroSection.html',
                    'type': 'partial',
                    'remotePath': '_includes/partials/heroSection.html',
                    'folder': '',
                    'markup': '' + '<section class="section--hero" style="background-image: url({% include hashbrown/get_media_url_by_id id=include.section.text %})">\n' + '    <div class="container">\n' + '        {{ include.section.text }}\n' + '    </div>\n' + '</section>\n'
                }, {
                    'id': 'richTextSection',
                    'parentId': '',
                    'remote': true,
                    'icon': 'code',
                    'name': 'richTextSection.html',
                    'type': 'partial',
                    'remotePath': '_includes/partials/richTextSection.html',
                    'folder': '',
                    'markup': '' + '<section class="section--rich-text">\n' + '    <div class="container">\n' + '        {% if include.section.text %}\n' + '            {{ include.section.text }}\n' + '        {% endif %}\n' + '    </div>\n' + '</section>'
                }];

            case 'content':
                return [{
                    "locked": false,
                    "local": false,
                    "remote": false,
                    "id": "91f1ec2b984f291377c2dc488be2ebbefb46dd9a",
                    "parentId": "",
                    "createdBy": "4173f094621d4a882f912ccaf1cc6613a386519e",
                    "updatedBy": "4173f094621d4a882f912ccaf1cc6613a386519e",
                    "createDate": "2016-09-05T06:52:17.646Z",
                    "updateDate": "2017-08-03T15:55:10.590Z",
                    "publishOn": null,
                    "unpublishOn": null,
                    "schemaId": "591a897ad572cadae5115ef05726d9ead2725dc5",
                    "isPublished": true,
                    "hasPreview": false,
                    "sort": -1,
                    "properties": {
                        "title": "HashBrown CMS",
                        "url": "/",
                        "template": "sectionPage",
                        "sections": [{
                            "value": {
                                "template": "heroSection",
                                "image": "50d05eee9088c589bfd5a5a3a3043c0ebcc4972b",
                                "text": "## HashBrown CMS\n\nCreate once. Publish anywhere."
                            },
                            "schemaId": "f5c4cf4dffb088a2753760ad1da9cd64ff781003"
                        }, {
                            "value": {
                                "template": "richTextSection",
                                "text": "## Why HashBrown?\n\n### Remote management\n\nSeparate your concerns with a truly modern approach to content management. Your websites won't know what hit them.\n\n### Multiple projects at once\n\nWhy worry about several CMS'es, when you only need one?\n\n### Several environments for each project\n\nWe get it. You need to test your content before you go live.\n\n### Multilingual\n\nRemember the last time you used a truly elegant localisation solution in a CMS? We don't either.\n\n### Plugin support\n\nIf your needs aren't met at the core level, you can add anything you can imagine.\n\n### Content format consistency\n\nWhen you are passing complex, format-agnostic data around, document databases are the way to go. HashBrown knows what's up.\n\n### Painless backups\n\nHashBrown has your back in seconds.\n\n### Small footprint\n\nYou could probably run HashBrown on your toaster at home."
                            },
                            "schemaId": "904e8e7570ddb37ea1f31d210db47cd15f92ff92"
                        }],
                        "description": "Create once. Publish anywhere."
                    },
                    "settings": {
                        "publishing": {
                            "connectionId": "8c75aa0739cf66bcac269f01ab9007e666bd941b",
                            "applyToChildren": true
                        }
                    }
                }];

            case 'schemas':
                var schemas = {
<<<<<<< HEAD
                    'contentBase': __webpack_require__(269),
                    'page': __webpack_require__(270),
                    'array': __webpack_require__(271),
                    'boolean': __webpack_require__(272),
                    'contentReference': __webpack_require__(273),
                    'contentSchemaReference': __webpack_require__(274),
                    'date': __webpack_require__(275),
                    'dropdown': __webpack_require__(276),
                    'fieldBase': __webpack_require__(277),
                    'language': __webpack_require__(278),
                    'mediaReference': __webpack_require__(279),
                    'number': __webpack_require__(280),
                    'resourceReference': __webpack_require__(281),
                    'richText': __webpack_require__(282),
                    'string': __webpack_require__(283),
                    'struct': __webpack_require__(284),
                    'tags': __webpack_require__(285),
                    'templateReference': __webpack_require__(286),
                    'url': __webpack_require__(287)
=======
                    'contentBase': __webpack_require__(279),
                    'page': __webpack_require__(280),
                    'array': __webpack_require__(281),
                    'boolean': __webpack_require__(282),
                    'contentReference': __webpack_require__(283),
                    'contentSchemaReference': __webpack_require__(284),
                    'date': __webpack_require__(285),
                    'dropdown': __webpack_require__(286),
                    'fieldBase': __webpack_require__(287),
                    'language': __webpack_require__(288),
                    'mediaReference': __webpack_require__(289),
                    'number': __webpack_require__(290),
                    'resourceReference': __webpack_require__(291),
                    'richText': __webpack_require__(292),
                    'string': __webpack_require__(293),
                    'struct': __webpack_require__(294),
                    'tags': __webpack_require__(295),
                    'templateReference': __webpack_require__(296),
                    'url': __webpack_require__(297)
>>>>>>> 27c7df45
                };

                var result = [];

                for (var k in schemas) {
                    schemas[k].id = k;

                    if (k === 'contentBase' || k === 'page' || schemas[k].type == 'content') {
                        schemas[k].type = 'content';
                    } else {
                        schemas[k].type = 'field';
                    }

                    if (schemas[k].isLocked !== false) {
                        schemas[k].isLocked = true;
                    }

                    result.push(HashBrown.Helpers.SchemaHelper.getModel(schemas[k]));
                }

                // Section page
                result.push(new HashBrown.Models.ContentSchema({
                    "isLocked": false,
                    "sync": {
                        "hasRemote": false,
                        "isRemote": false
                    },
                    "id": "591a897ad572cadae5115ef05726d9ead2725dc5",
                    "name": "Section Page",
                    "icon": "file",
                    "parentSchemaId": "page",
                    "hiddenProperties": [],
                    "defaultTabId": "content",
                    "tabs": {},
                    "fields": {
                        "properties": {
                            "template": {
                                "label": "Template",
                                "schemaId": "templateReference",
                                "config": {
                                    "allowedTemplates": ["sectionPage"],
                                    "type": "page"
                                }
                            },
                            "sections": {
                                "label": "Sections",
                                "tabId": "content",
                                "schemaId": "array",
                                "config": {
                                    "allowedSchemas": ["904e8e7570ddb37ea1f31d210db47cd15f92ff92", "f5c4cf4dffb088a2753760ad1da9cd64ff781003"]
                                }
                            }
                        }
                    },
                    "allowedChildSchemas": ["591a897ad572cadae5115ef05726d9ead2725dc5"],
                    "type": "content"
                }));

                // Section
                result.push(new HashBrown.Models.FieldSchema({
                    "isLocked": false,
                    "sync": {
                        "hasRemote": false,
                        "isRemote": false
                    },
                    "local": false,
                    "remote": false,
                    "id": "7ccbf2d613a4da3e5543abdde33b9eb0e5fbb8f3",
                    "name": "Section",
                    "icon": "file",
                    "parentSchemaId": "struct",
                    "hiddenProperties": [],
                    "editorId": "struct",
                    "previewTemplate": "",
                    "config": {
                        "template": {
                            "label": "Template",
                            "schemaId": "templateReference",
                            "config": {
                                "type": "partial"
                            }
                        }
                    },
                    "type": "field"
                }));

                // Rich text section
                result.push(new HashBrown.Models.FieldSchema({
                    "isLocked": false,
                    "sync": {
                        "hasRemote": false,
                        "isRemote": false
                    },
                    "id": "904e8e7570ddb37ea1f31d210db47cd15f92ff92",
                    "name": "Rich Text Section",
                    "icon": "file-text-o",
                    "parentSchemaId": "7ccbf2d613a4da3e5543abdde33b9eb0e5fbb8f3",
                    "hiddenProperties": [],
                    "editorId": "struct",
                    "previewTemplate": "",
                    "config": {
                        "struct": {
                            "template": {
                                "label": "Template",
                                "schemaId": "templateReference",
                                "config": {
                                    "allowedTemplates": ["richTextSection"],
                                    "type": "partial"
                                }
                            },
                            "text": {
                                "label": "Text",
                                "tabId": "content",
                                "schemaId": "richText"
                            }
                        }
                    },
                    "type": "field"
                }));

                // Hero
                result.push(new HashBrown.Models.FieldSchema({
                    "isLocked": false,
                    "sync": {
                        "hasRemote": false,
                        "isRemote": false
                    },
                    "id": "f5c4cf4dffb088a2753760ad1da9cd64ff781003",
                    "name": "Hero Section",
                    "icon": "image",
                    "parentSchemaId": "7ccbf2d613a4da3e5543abdde33b9eb0e5fbb8f3",
                    "hiddenProperties": [],
                    "editorId": "struct",
                    "previewTemplate": "",
                    "config": {
                        "struct": {
                            "template": {
                                "label": "Template",
                                "schemaId": "templateReference",
                                "config": {
                                    "allowedTemplates": ["heroSection"],
                                    "type": "partial"
                                }
                            },
                            "image": {
                                "label": "Image",
                                "schemaId": "mediaReference"
                            },
                            "text": {
                                "label": "Text",
                                "schemaId": "richText"
                            }
                        }
                    },
                    "type": "field"
                }));

                return result;

            default:
                return [];
        }
    };

    return DemoApi;
}();

HashBrown.DemoApi = DemoApi;

// Override normal api call
HashBrown.Helpers.RequestHelper.request = DemoApi.request;
HashBrown.Helpers.RequestHelper.customRequest = DemoApi.request;

// ----------
// Debug socket
// ----------
debug.startSocket = function () {};

// ----------
// SchemaHelper
// ----------
HashBrown.Helpers.SchemaHelper.getSchemaWithParentFields = function (id) {
    var schema = DemoApi.requestSync('get', 'schemas/' + id);

    if (schema.parentSchemaId) {
        return HashBrown.Helpers.SchemaHelper.getSchemaWithParentFields(schema.parentSchemaId).then(function (parentSchema) {
            return new Promise(function (resolve, reject) {
                setTimeout(function () {
                    if (typeof parentSchema.getObject === 'function') {
                        parentSchema = parentSchema.getObject();
                    }

                    var mergedSchema = HashBrown.Helpers.SchemaHelper.mergeSchemas(schema, parentSchema);

                    resolve(mergedSchema);
                }, 100);
            });
        });
    }

    schema = HashBrown.Helpers.SchemaHelper.getModel(schema);

    return Promise.resolve(schema);
};

// ----------
// Crisp UI
// ----------
View.prototype.fetch = function fetch() {
    var view = this;

    function getModel() {
        // Get model from URL
        if (!view.model && typeof view.modelUrl === 'string') {
            view.model = DemoApi.requestSync('get', view.modelUrl);
            view.init();

            // Get model with function
        } else if (!view.model && typeof view.modelFunction === 'function') {
            view.modelFunction(function (data) {
                view.model = data;

                view.init();
            });

            // Just perform the initialisation
        } else {
            view.init();
        }
    }

    // Get the model
    getModel();
};

// ----------
// Resource loading
// ----------
HashBrown.Helpers.RequestHelper.reloadResource = function reloadResource(name) {
    var model = null;
    var result = HashBrown.DemoApi.requestSync('get', name);

    switch (name) {
        case 'content':
            model = HashBrown.Models.Content;
            break;

        case 'templates':
            model = HashBrown.Models.Template;
            break;

        case 'users':
            model = HashBrown.Models.User;
            break;

        case 'media':
            model = HashBrown.Models.Media;
            break;

        case 'connections':
            model = HashBrown.Models.Connection;
            break;

        case 'schemas':
            break;
    }

    return new Promise(function (resolve, reject) {
        setTimeout(function () {
            window.resources[name] = result;

            // If a model is specified, use it to initialise every resource
            if (model) {
                for (var i in window.resources[name]) {
                    window.resources[name][i] = new model(window.resources[name][i]);
                }
            }

            resolve(result);
        }, 100);
    });
};

/***/ }),

<<<<<<< HEAD
/***/ 269:
=======
/***/ 279:
>>>>>>> 27c7df45
/***/ (function(module, exports) {

module.exports = {
	"defaultTabId": "meta",
	"icon": "cogs",
	"name": "Content Base",
	"fields": {
		"createDate": {
			"disabled": "true",
			"label": "Created at",
			"schemaId": "date"
		},
		"updateDate": {
			"disabled": "true",
			"label": "Updated at",
			"schemaId": "date"
		},
		"createdBy": {
			"disabled": "true",
			"label": "Created by",
			"schemaId": "resourceReference",
			"config": {
				"resource": "users",
				"resourceKeys": [
					"fullName",
					"username"
				]
			}
		},
		"updatedBy": {
			"disabled": "true",
			"label": "Updated by",
			"schemaId": "resourceReference",
			"config": {
				"resource": "users",
				"resourceKeys": [
					"fullName",
					"username"
				]
			}
		},
		"publishOn": {
			"label": "Publish on",
			"schemaId": "date"
		},
		"unpublishOn": {
			"label": "Unpublish on",
			"schemaId": "date"
		},
		"schemaId": {
			"label": "Schema",
			"schemaId": "contentSchemaReference",
			"config": {
				"allowedSchemas": "fromParent"
			}
		},
		"properties": {
			"title": {
				"label": "Title",
				"schemaId": "string"
			}
		}
	}
};

/***/ }),

<<<<<<< HEAD
/***/ 270:
=======
/***/ 280:
>>>>>>> 27c7df45
/***/ (function(module, exports) {

module.exports = {
	"icon": "file",
	"name": "Page",
	"parentSchemaId": "contentBase",
	"tabs": {
		"content": "Content"
	},
	"defaultTabId": "content",
	"fields": {
		"properties": {
			"title": {
				"label": "Title",
				"schemaId": "string",
				"tabId": "content"
			},
			"description": {
				"label": "Description",
				"schemaId": "string",
				"tabId": "content"
			},
			"template": {
				"label": "Template",
				"schemaId": "templateReference",
				"tabId": "content",
				"config": {
					"allowedTemplates": []
				}
			},
			"url": {
				"label": "URL",
				"schemaId": "url",
				"tabId": "content"
			}
		}
	}
};

/***/ }),

<<<<<<< HEAD
/***/ 271:
=======
/***/ 281:
>>>>>>> 27c7df45
/***/ (function(module, exports) {

module.exports = {
	"parentSchemaId": "fieldBase",
	"editorId": "ArrayEditor",
	"icon": "list-ol",
	"name": "Array"
};

/***/ }),

<<<<<<< HEAD
/***/ 272:
=======
/***/ 282:
>>>>>>> 27c7df45
/***/ (function(module, exports) {

module.exports = {
	"parentSchemaId": "fieldBase",
	"editorId": "BooleanEditor",
	"icon": "toggle-on",
	"name": "Boolean"
};

/***/ }),

<<<<<<< HEAD
/***/ 273:
=======
/***/ 283:
>>>>>>> 27c7df45
/***/ (function(module, exports) {

module.exports = {
	"parentSchemaId": "fieldBase",
	"editorId": "ContentReferenceEditor",
	"icon": "file",
	"name": "Content Reference"
};

/***/ }),

<<<<<<< HEAD
/***/ 274:
=======
/***/ 284:
>>>>>>> 27c7df45
/***/ (function(module, exports) {

module.exports = {
	"parentSchemaId": "fieldBase",
	"editorId": "ContentSchemaReferenceEditor",
	"icon": "gears",
	"name": "Content Schema Reference"
};

/***/ }),

<<<<<<< HEAD
/***/ 275:
=======
/***/ 285:
>>>>>>> 27c7df45
/***/ (function(module, exports) {

module.exports = {
	"parentSchemaId": "fieldBase",
	"editorId": "DateEditor",
	"icon": "calendar",
	"name": "Date"
};

/***/ }),

<<<<<<< HEAD
/***/ 276:
=======
/***/ 286:
>>>>>>> 27c7df45
/***/ (function(module, exports) {

module.exports = {
	"parentSchemaId": "fieldBase",
	"editorId": "DropdownEditor",
	"icon": "list-alt",
	"name": "Dropdown"
};

/***/ }),

<<<<<<< HEAD
/***/ 277:
=======
/***/ 287:
>>>>>>> 27c7df45
/***/ (function(module, exports) {

module.exports = {
	"name": "Field Base",
	"icon": "cogs"
};

/***/ }),

<<<<<<< HEAD
/***/ 278:
=======
/***/ 288:
>>>>>>> 27c7df45
/***/ (function(module, exports) {

module.exports = {
	"parentSchemaId": "fieldBase",
	"editorId": "LanguageEditor",
	"icon": "globe",
	"name": "Language"
};

/***/ }),

<<<<<<< HEAD
/***/ 279:
=======
/***/ 289:
>>>>>>> 27c7df45
/***/ (function(module, exports) {

module.exports = {
	"parentSchemaId": "fieldBase",
	"editorId": "MediaReferenceEditor",
	"icon": "file-image-o",
	"name": "Media Reference"
};

/***/ }),

<<<<<<< HEAD
/***/ 280:
=======
/***/ 290:
>>>>>>> 27c7df45
/***/ (function(module, exports) {

module.exports = {
	"parentSchemaId": "fieldBase",
	"editorId": "NumberEditor",
	"icon": "sort-numeric-asc",
	"name": "Number"
};

/***/ }),

<<<<<<< HEAD
/***/ 281:
=======
/***/ 291:
>>>>>>> 27c7df45
/***/ (function(module, exports) {

module.exports = {
	"parentSchemaId": "fieldBase",
	"editorId": "ResourceReferenceEditor",
	"icon": "book",
	"name": "Resource Reference"
};

/***/ }),

<<<<<<< HEAD
/***/ 282:
=======
/***/ 292:
>>>>>>> 27c7df45
/***/ (function(module, exports) {

module.exports = {
	"parentSchemaId": "fieldBase",
	"editorId": "RichTextEditor",
	"icon": "font",
	"name": "Rich Text"
};

/***/ }),

<<<<<<< HEAD
/***/ 283:
=======
/***/ 293:
>>>>>>> 27c7df45
/***/ (function(module, exports) {

module.exports = {
	"parentSchemaId": "fieldBase",
	"editorId": "StringEditor",
	"icon": "font",
	"name": "String"
};

/***/ }),

<<<<<<< HEAD
/***/ 284:
=======
/***/ 294:
>>>>>>> 27c7df45
/***/ (function(module, exports) {

module.exports = {
	"parentSchemaId": "fieldBase",
	"editorId": "StructEditor",
	"icon": "cubes",
	"name": "Struct"
};

/***/ }),

<<<<<<< HEAD
/***/ 285:
=======
/***/ 295:
>>>>>>> 27c7df45
/***/ (function(module, exports) {

module.exports = {
	"parentSchemaId": "fieldBase",
	"editorId": "TagsEditor",
	"icon": "tag",
	"name": "Tags"
};

/***/ }),

<<<<<<< HEAD
/***/ 286:
=======
/***/ 296:
>>>>>>> 27c7df45
/***/ (function(module, exports) {

module.exports = {
	"parentSchemaId": "fieldBase",
	"editorId": "TemplateReferenceEditor",
	"icon": "code",
	"name": "Template Reference"
};

/***/ }),

<<<<<<< HEAD
/***/ 287:
=======
/***/ 297:
>>>>>>> 27c7df45
/***/ (function(module, exports) {

module.exports = {
	"parentSchemaId": "fieldBase",
	"editorId": "UrlEditor",
	"icon": "link",
	"name": "Url"
};

/***/ })

/******/ });<|MERGE_RESOLUTION|>--- conflicted
+++ resolved
@@ -60,21 +60,12 @@
 /******/ 	__webpack_require__.p = "";
 /******/
 /******/ 	// Load entry module and return exports
-<<<<<<< HEAD
-/******/ 	return __webpack_require__(__webpack_require__.s = 268);
-/******/ })
-/************************************************************************/
-/******/ ({
-
-/***/ 268:
-=======
 /******/ 	return __webpack_require__(__webpack_require__.s = 278);
 /******/ })
 /************************************************************************/
 /******/ ({
 
 /***/ 278:
->>>>>>> 27c7df45
 /***/ (function(module, exports, __webpack_require__) {
 
 "use strict";
@@ -432,27 +423,6 @@
 
             case 'schemas':
                 var schemas = {
-<<<<<<< HEAD
-                    'contentBase': __webpack_require__(269),
-                    'page': __webpack_require__(270),
-                    'array': __webpack_require__(271),
-                    'boolean': __webpack_require__(272),
-                    'contentReference': __webpack_require__(273),
-                    'contentSchemaReference': __webpack_require__(274),
-                    'date': __webpack_require__(275),
-                    'dropdown': __webpack_require__(276),
-                    'fieldBase': __webpack_require__(277),
-                    'language': __webpack_require__(278),
-                    'mediaReference': __webpack_require__(279),
-                    'number': __webpack_require__(280),
-                    'resourceReference': __webpack_require__(281),
-                    'richText': __webpack_require__(282),
-                    'string': __webpack_require__(283),
-                    'struct': __webpack_require__(284),
-                    'tags': __webpack_require__(285),
-                    'templateReference': __webpack_require__(286),
-                    'url': __webpack_require__(287)
-=======
                     'contentBase': __webpack_require__(279),
                     'page': __webpack_require__(280),
                     'array': __webpack_require__(281),
@@ -472,7 +442,6 @@
                     'tags': __webpack_require__(295),
                     'templateReference': __webpack_require__(296),
                     'url': __webpack_require__(297)
->>>>>>> 27c7df45
                 };
 
                 var result = [];
@@ -758,11 +727,7 @@
 
 /***/ }),
 
-<<<<<<< HEAD
-/***/ 269:
-=======
 /***/ 279:
->>>>>>> 27c7df45
 /***/ (function(module, exports) {
 
 module.exports = {
@@ -830,11 +795,7 @@
 
 /***/ }),
 
-<<<<<<< HEAD
-/***/ 270:
-=======
 /***/ 280:
->>>>>>> 27c7df45
 /***/ (function(module, exports) {
 
 module.exports = {
@@ -876,11 +837,7 @@
 
 /***/ }),
 
-<<<<<<< HEAD
-/***/ 271:
-=======
 /***/ 281:
->>>>>>> 27c7df45
 /***/ (function(module, exports) {
 
 module.exports = {
@@ -892,11 +849,7 @@
 
 /***/ }),
 
-<<<<<<< HEAD
-/***/ 272:
-=======
 /***/ 282:
->>>>>>> 27c7df45
 /***/ (function(module, exports) {
 
 module.exports = {
@@ -908,11 +861,7 @@
 
 /***/ }),
 
-<<<<<<< HEAD
-/***/ 273:
-=======
 /***/ 283:
->>>>>>> 27c7df45
 /***/ (function(module, exports) {
 
 module.exports = {
@@ -924,11 +873,7 @@
 
 /***/ }),
 
-<<<<<<< HEAD
-/***/ 274:
-=======
 /***/ 284:
->>>>>>> 27c7df45
 /***/ (function(module, exports) {
 
 module.exports = {
@@ -940,11 +885,7 @@
 
 /***/ }),
 
-<<<<<<< HEAD
-/***/ 275:
-=======
 /***/ 285:
->>>>>>> 27c7df45
 /***/ (function(module, exports) {
 
 module.exports = {
@@ -956,11 +897,7 @@
 
 /***/ }),
 
-<<<<<<< HEAD
-/***/ 276:
-=======
 /***/ 286:
->>>>>>> 27c7df45
 /***/ (function(module, exports) {
 
 module.exports = {
@@ -972,11 +909,7 @@
 
 /***/ }),
 
-<<<<<<< HEAD
-/***/ 277:
-=======
 /***/ 287:
->>>>>>> 27c7df45
 /***/ (function(module, exports) {
 
 module.exports = {
@@ -986,11 +919,7 @@
 
 /***/ }),
 
-<<<<<<< HEAD
-/***/ 278:
-=======
 /***/ 288:
->>>>>>> 27c7df45
 /***/ (function(module, exports) {
 
 module.exports = {
@@ -1002,11 +931,7 @@
 
 /***/ }),
 
-<<<<<<< HEAD
-/***/ 279:
-=======
 /***/ 289:
->>>>>>> 27c7df45
 /***/ (function(module, exports) {
 
 module.exports = {
@@ -1018,11 +943,7 @@
 
 /***/ }),
 
-<<<<<<< HEAD
-/***/ 280:
-=======
 /***/ 290:
->>>>>>> 27c7df45
 /***/ (function(module, exports) {
 
 module.exports = {
@@ -1034,11 +955,7 @@
 
 /***/ }),
 
-<<<<<<< HEAD
-/***/ 281:
-=======
 /***/ 291:
->>>>>>> 27c7df45
 /***/ (function(module, exports) {
 
 module.exports = {
@@ -1050,11 +967,7 @@
 
 /***/ }),
 
-<<<<<<< HEAD
-/***/ 282:
-=======
 /***/ 292:
->>>>>>> 27c7df45
 /***/ (function(module, exports) {
 
 module.exports = {
@@ -1066,11 +979,7 @@
 
 /***/ }),
 
-<<<<<<< HEAD
-/***/ 283:
-=======
 /***/ 293:
->>>>>>> 27c7df45
 /***/ (function(module, exports) {
 
 module.exports = {
@@ -1082,11 +991,7 @@
 
 /***/ }),
 
-<<<<<<< HEAD
-/***/ 284:
-=======
 /***/ 294:
->>>>>>> 27c7df45
 /***/ (function(module, exports) {
 
 module.exports = {
@@ -1098,11 +1003,7 @@
 
 /***/ }),
 
-<<<<<<< HEAD
-/***/ 285:
-=======
 /***/ 295:
->>>>>>> 27c7df45
 /***/ (function(module, exports) {
 
 module.exports = {
@@ -1114,11 +1015,7 @@
 
 /***/ }),
 
-<<<<<<< HEAD
-/***/ 286:
-=======
 /***/ 296:
->>>>>>> 27c7df45
 /***/ (function(module, exports) {
 
 module.exports = {
@@ -1130,11 +1027,7 @@
 
 /***/ }),
 
-<<<<<<< HEAD
-/***/ 287:
-=======
 /***/ 297:
->>>>>>> 27c7df45
 /***/ (function(module, exports) {
 
 module.exports = {
