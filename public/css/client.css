/* Primary */
/* Secondary */
/* Warning */
/* Success */
/* Standard */
/* Fancy backgrounds */
/**
 * Some basic defaults
 */
html, body {
  height: 100%;
  font-family: 'Roboto', sans-serif;
  background-color: #eeeeee;
  overflow: hidden; }

* {
  box-sizing: border-box; }

button, a {
  cursor: pointer; }
  button:focus, a:focus {
    outline: none; }

/**
 * All basic rules regarding typography
 */
@font-face {
  font-family: 'Roboto';
  font-weight: normal;
  src: url("/fonts/Roboto/Roboto-Regular.ttf"); }

@font-face {
  font-family: 'Roboto';
  font-weight: bold;
  src: url("/fonts/Roboto/Roboto-Bold.ttf"); }

@font-face {
  font-family: 'Roboto';
  font-weight: 100;
  src: url("/fonts/Roboto/Roboto-Light.ttf"); }

@font-face {
  font-family: 'RobotoMono';
  font-weight: normal;
  src: url("/fonts/Roboto_Mono/RobotoMono-Regular.ttf"); }

html {
  font-size: 14px; }
  @media (max-width: 1399px) {
    html {
      font-size: 13px; } }
  @media (max-width: 991px) {
    html {
      font-size: 12px; } }
  @media (max-width: 767px) {
    html {
      font-size: 11px; } }

a {
  text-decoration: none;
  color: #e70d3b; }

body {
  font-family: 'Roboto', sans-serif; }

button, input, optgroup, select, textarea {
  font-family: inherit; }

pre {
  font-family: 'RobotoMono', monospace;
  overflow-x: auto;
  padding: 0.5rem;
  border-radius: 0.2rem;
  background-color: #21303b;
  color: #ffffff; }

h1 {
  font-size: 3rem; }

h2 {
  font-size: 2.5rem; }

h3 {
  font-size: 2rem; }

h4 {
  font-size: 1.5rem; }

h5 {
  font-size: 1rem; }

h6 {
  font-size: 0.5rem; }

h1, h2, h3, h4, h5, h6 {
  margin: 0;
  line-height: 1.5;
  font-weight: 100; }

/**
 * General page style
 */
.page {
  margin: 0;
  padding: 0; }

.page--login {
  background-color: #21303b;
  height: 100%;
  background-image: url("/img/bg-secondary.jpg");
  background-attachment: fixed;
  background-position: 0px 0px; }
  .page--login__logo {
    max-width: 10rem;
    margin: 0 auto; }
  .page--login__login {
    position: fixed;
    top: 50%;
    left: 50%;
    width: 374px;
    transform: translate(-50%, -50%);
    padding: 40px;
    color: #ffffff;
    background-color: transparent;
    text-align: center; }
    .page--login__login__heading {
      margin-bottom: 2rem; }
      .page--login__login__heading h2 {
        margin-top: 0px; }
    .page--login__login__body .widget {
      margin-bottom: 1rem; }

/**
 * The dashboard page
 */
.page--dashboard__header {
  background-color: #21303b;
  padding: 1rem 0 0 5rem;
  color: #ffffff;
  height: 4rem;
  display: flex;
  background-image: url("/img/bg-secondary.jpg");
  background-attachment: fixed;
  background-position: 0px 0px; }
  .page--dashboard__header__logo {
    position: absolute;
    left: 1rem;
    top: 0.5rem; }
    .page--dashboard__header__logo__image {
      height: 3rem;
      width: 3rem; }
  .page--dashboard__header__actions {
    display: flex;
    padding: 0.5rem 0;
    margin-left: auto; }
    .page--dashboard__header__actions .widget {
      margin-right: 0.5rem; }
  .page--dashboard__header__tab {
    text-decoration: none;
    padding: 0 2rem;
    border-top-left-radius: 0.2rem;
    border-top-right-radius: 0.2rem;
    display: inline-block;
    height: 3rem;
    line-height: 3rem;
    text-transform: uppercase;
    font-weight: bold;
    border: 0;
    background-color: transparent;
    color: #ffffff;
    background-color: #283b48;
    margin-right: 0.5rem; }
    .page--dashboard__header__tab:hover {
      color: #ffffff;
      background-color: #e70d3b;
      text-decoration: none; }
    .page--dashboard__header__tab.active {
      pointer-events: none;
      color: #333333;
      background-color: #eeeeee; }

.page--dashboard__body {
  width: 100%;
  padding-top: 4rem;
  height: calc(100% - 4rem);
  overflow-y: auto;
  margin: 0; }
  .page--dashboard__body__container {
    width: calc(100% - 2rem);
    max-width: 60rem;
    margin: 0 auto; }

.page--dashboard__users__list__user {
  margin-bottom: 1rem; }

.page--dashboard__projects__list {
  display: flex;
  flex-wrap: wrap;
  margin: 0 -0.5rem; }
  @media (max-width: 767px) {
    .page--dashboard__projects__list {
      flex-direction: column; } }
  .page--dashboard__projects__list .cr-placeholder {
    padding: 1rem;
    margin: 0.5rem;
    position: relative;
    flex-grow: 0;
    flex-basis: calc(33.33% - 1rem);
    width: calc(33.33% - 1rem);
    color: #333333;
    background-color: #ffffff;
    transform-origin: center;
    transition: transform 0.25s ease;
    box-shadow: 0 0.1rem 1rem rgba(0, 0, 0, 0.1);
    min-height: 12rem; }

.page--dashboard__projects__add {
  margin-top: 1rem; }

.page--dashboard__server__info {
  max-width: 40rem;
  margin: 0 auto;
  padding: 1rem;
  background-color: #ffffff;
  box-shadow: 0 0.1rem 1rem rgba(0, 0, 0, 0.1); }

.page--dashboard__frontend-test__check {
  position: relative;
  line-height: 2rem;
  padding-bottom: 0.5rem; }
  .page--dashboard__frontend-test__check:not(:last-child) {
    margin-bottom: 0.5rem;
    border-bottom: 1px solid #dddddd; }
  .page--dashboard__frontend-test__check ul {
    border-top: 1px solid #dddddd;
    padding-top: 0.5rem;
    margin-top: 0.5rem; }
  .page--dashboard__frontend-test__check__checkbox {
    position: absolute !important;
    top: 0;
    right: 0; }

/**
 * Environment page style
 */
.page--environment.media-picker .navbar-main__tabs,
.page--environment.media-picker .page--environment__space--menu,
.page--environment.media-picker .page--environment__space--editor .editor__header {
  display: none; }

.page--environment__spaces {
  display: flex;
  height: 100%;
  transition: opacity 0.5s ease;
  opacity: 1;
  position: relative;
  z-index: 2; }
  @media (max-width: 991px) {
    .page--environment__spaces {
      flex-direction: column; } }

.page--environment__space {
  position: relative; }
  .page--environment__space--menu {
    position: absolute;
    right: 0.5rem;
    top: 0.5rem;
    border-top-left-radius: 0.2rem;
    border-bottom-left-radius: 0.2rem;
    padding: 0.5rem;
    flex-basis: 100%;
    flex-grow: 1;
    z-index: 50; }
  .page--environment__space--nav {
    width: 30rem;
    flex-basis: 30rem;
    flex-shrink: 0;
    height: 100%;
    transition: width 0.5s, flex-basis 0.5s; }
    @media (max-width: 991px) {
      .page--environment__space--nav {
        overflow: hidden;
        width: 100%;
        height: 80vh; }
        .page--environment__space--nav:not(.expanded) {
          flex-basis: 8rem;
          height: 8rem; } }
  .page--environment__space--editor {
    flex-grow: 1;
    height: 100%;
    display: flex;
    align-items: center; }
    .page--environment__space--editor__text {
      width: 100%;
      max-width: calc(100% - 7rem);
      max-height: calc(100% - 4rem);
      overflow: auto;
      margin: 2rem;
      padding: 1rem;
      background-color: #ffffff;
      color: #333333;
      box-shadow: 0 0.1rem 1rem rgba(0, 0, 0, 0.1); }

/**
 * Project editor
 */
.page--dashboard__project {
  padding: 1rem;
  margin: 0.5rem;
  position: relative;
  flex-grow: 0;
  flex-basis: calc(33.33% - 1rem);
  width: calc(33.33% - 1rem);
  color: #333333;
  background-color: #ffffff;
  transform-origin: center;
  transition: transform 0.25s ease;
  box-shadow: 0 0.1rem 1rem rgba(0, 0, 0, 0.1); }
  @media (max-width: 991px) {
    .page--dashboard__project {
      flex-basis: calc(50% - 1rem);
      width: calc(50% - 1rem); } }
  @media (max-width: 767px) {
    .page--dashboard__project {
      flex-basis: 0;
      width: auto; } }
  .page--dashboard__project__remove {
    padding: 0rem;
    position: absolute;
    right: 1rem;
    top: 1rem;
    display: block;
    color: material-color("red", "500"); }
  .page--dashboard__project__environment {
    position: relative;
    margin-bottom: 1rem; }
    .page--dashboard__project__environment__menu {
      position: absolute !important;
      right: 0;
      top: 0; }
      .page--dashboard__project__environment__menu .widget--dropdown__value {
        color: #ffffff;
        background-color: #e70d3b;
        border-radius: 0 !important;
        border-top-right-radius: 0.2rem !important;
        border-bottom-right-radius: 0.2rem !important; }
  .page--dashboard__project__menu {
    position: absolute !important;
    right: 0.5rem;
    top: 0.5rem; }

/**
 * The project backup editor
 */
.page--dashboard__backup-editor__backup {
  margin-bottom: 0.5rem; }

/**
 * The main menu
 */
@keyframes navbar-main__pane__item__spinner {
  0% {
    transform: translate(-50%, -50%) rotate(0deg); }
  100% {
    transform: translate(-50%, -50%) rotate(359deg); } }

/**
 * The navigation bar
 */
.navbar-main {
  display: flex;
  height: 100%;
  width: 100%;
  position: relative;
  z-index: 100; }
  @media (max-width: 991px) {
    .navbar-main {
      flex-direction: column; } }
  .navbar-main.hide-tabs .navbar-main__tabs {
    display: none; }
  .navbar-main__panes, .navbar-main__tabs {
    transition: opacity 0.5s, width 0.5s;
    overflow-x: hidden; }
  .navbar-main__toggle {
    display: none;
    line-height: 0;
    height: 2rem;
    padding: 0;
    margin: 0;
    color: #ffffff;
    background-color: #21303b;
    border: 0;
    flex-shrink: 0;
    background-image: url("/img/bg-secondary.jpg");
    background-attachment: fixed;
    background-position: 0px 0px; }
    .navbar-main__toggle:after {
      font-family: 'FontAwesome';
      content: '\F107'; }
    .page--environment__space--nav.expanded .navbar-main__toggle:after {
      content: '\F106'; }
    @media (max-width: 991px) {
      .navbar-main__toggle {
        display: block; } }
  .navbar-main__tabs {
    width: 6rem;
    flex-shrink: 0;
    height: 100%;
    position: relative;
    z-index: 10;
    background-color: #21303b;
    background-image: url("/img/bg-secondary.jpg");
    background-attachment: fixed;
    background-position: 0px 0px; }
    @media (max-width: 991px) {
      .navbar-main__tabs {
        display: flex;
        width: 100%;
        height: 6rem;
        overflow-x: auto; } }
    .navbar-main__tabs:after {
      content: '';
      display: block;
      position: absolute;
      width: 1px;
      height: 100%;
      background-color: #21303b;
      right: 0;
      top: 0; }
  .navbar-main__tab {
    background-color: transparent;
    height: 6rem;
    width: 6rem;
    min-width: 6rem;
    color: #ffffff;
    padding: 1.5rem 0 1rem 0;
    margin: 0;
    border: none;
    clear: both;
    position: relative;
    display: block;
    z-index: 2; }
    .navbar-main__tab[data-route="about"] {
      font-weight: bold; }
    .navbar-main__tab.active {
      background-color: #e70d3b;
      color: #ffffff; }
    .navbar-main__tab__icon {
      width: 100%;
      height: 2rem;
      text-align: center;
      line-height: 2rem;
      text-align: center;
      font-size: 1.5rem;
      display: block; }
    .navbar-main__tab__label {
      width: 100%;
      text-align: center;
      font-size: 0.8rem;
      line-height: 1.5rem; }
  .navbar-main__panes {
    height: 100%;
    flex-grow: 1;
    background-color: #eeeeee;
    position: relative;
    z-index: 5;
    border-right: 1px solid #21303b; }
    @media (max-width: 991px) {
      .navbar-main__panes {
        border-right: 0; } }
  .navbar-main__pane {
    display: none;
    height: 100%; }
    .navbar-main__pane.active {
      display: flex;
      flex-direction: column; }
    .navbar-main__pane__move-buttons {
      padding: 1rem;
      margin: 0 !important;
      flex-shrink: 0; }
    .navbar-main__pane:not(.select-dir) .navbar-main__pane__move-buttons {
      display: none !important; }
    .navbar-main__pane.select-dir .navbar-main__pane__item.moving-item {
      pointer-events: none; }
    .navbar-main__pane.select-dir .navbar-main__pane__item:not([data-is-directory="true"]):not(.moving-item) {
      opacity: 0.5;
      pointer-events: none; }
    .navbar-main__pane.select-dir .navbar-main__pane__item[data-is-directory="true"]:not(.moving-item) .navbar-main__pane__item__content:hover:before {
      content: '';
      display: block;
      height: 4rem;
      width: 100%;
      background-color: #e70d3b;
      position: absolute;
      left: 0;
      z-index: -1; }
    .navbar-main__pane.select-dir .navbar-main__pane__item[data-is-directory="true"]:not(.moving-item) > .navbar-main__pane__item__content:hover:after {
      opacity: 1;
      font-weight: bold;
      font-family: 'FontAwesome';
      content: '\F060';
      display: block;
      white-space: nowrap; }
    .navbar-main__pane.select-dir .navbar-main__pane__item__insert-below {
      display: block; }
      .navbar-main__pane.select-dir .navbar-main__pane__item__insert-below:hover {
        height: 2rem;
        line-height: 2rem;
        text-align: right; }
        .navbar-main__pane.select-dir .navbar-main__pane__item__insert-below:hover:before {
          content: '';
          position: absolute;
          display: block;
          height: 2px;
          background-color: #e70d3b;
          top: 50%;
          margin-top: -1px;
          left: 0;
          width: 100%; }
        .navbar-main__pane.select-dir .navbar-main__pane__item__insert-below:hover:after {
          border-top-left-radius: 1rem;
          border-bottom-left-radius: 1rem;
          opacity: 1;
          background-color: #e70d3b;
          text-align: center;
          font-weight: bold;
          color: #ffffff;
          font-family: 'FontAwesome';
          content: '\F060';
          display: block;
          white-space: nowrap;
          position: absolute;
          height: 2rem;
          line-height: 2rem;
          width: 3rem;
          right: 0;
          top: 0; }
    .navbar-main__pane__items {
      margin: 0;
      width: 100%;
      border: none;
      flex-grow: 1;
      overflow-y: auto;
      overflow-x: hidden; }
    .navbar-main__pane__item {
      position: relative;
      user-select: none; }
      .navbar-main__pane__item.active:before {
        content: '';
        display: block;
        height: 4rem;
        width: 100%;
        background-color: #e70d3b;
        position: absolute;
        left: 0; }
      .navbar-main__pane__item.active > .navbar-main__pane__item__content {
        font-weight: 700;
        color: #ffffff; }
        .navbar-main__pane__item.active > .navbar-main__pane__item__content:hover {
          background-color: transparent; }
        .navbar-main__pane__item.active > .navbar-main__pane__item__content:after {
          color: #ffffff !important;
          opacity: 0.5; }
      .navbar-main__pane__item.active .navbar-main__pane__item__toggle-children {
        color: #ffffff; }
      .navbar-main__pane__item.open > .navbar-main__pane__item__content > .navbar-main__pane__item__toggle-children:after {
        content: '\F0D7'; }
      .navbar-main__pane__item.open > .navbar-main__pane__item__children {
        display: block; }
      .navbar-main__pane__item:not(.open) > .navbar-main__pane__item__content > .navbar-main__pane__item__toggle-children:after {
        content: '\F0DA'; }
      .navbar-main__pane__item:not(.open) > .navbar-main__pane__item__children {
        display: none; }
      .navbar-main__pane__item[data-locked="true"] > .navbar-main__pane__item__content:after {
        content: '\F023'; }
      .navbar-main__pane__item[data-remote="true"] > .navbar-main__pane__item__content:after {
        content: '\F14C'; }
      .navbar-main__pane__item.loading > .navbar-main__pane__item__content:after {
        content: '\F1CE';
        color: #e70d3b;
        animation: navbar-main__pane__item__spinner 1s linear infinite;
        opacity: 1;
        top: 50%;
        right: -0.5rem;
        position: absolute;
        display: block;
        height: 2rem;
        line-height: 2rem;
        width: 2rem;
        text-align: center; }
      .navbar-main__pane__item__insert-below {
        position: absolute;
        height: 0.5rem;
        width: calc(100% - 1rem);
        bottom: 0;
        z-index: 20;
        background-color: transparent;
        cursor: pointer;
        display: none;
        transform: translateY(50%); }
      .navbar-main__pane__item__content {
        user-select: none;
        color: #333333;
        display: flex;
        border-radius: 0;
        border: none;
        margin: 0;
        height: 4rem;
        line-height: 4rem;
        padding: 0;
        clear: both;
        cursor: pointer;
        position: relative; }
        .navbar-main__pane__item__content, .navbar-main__pane__item__content:focus, .navbar-main__pane__item__content:hover, .navbar-main__pane__item__content:active {
          text-decoration: none; }
        .navbar-main__pane__item__content:hover {
          background-color: #dddddd;
          font-weight: 700; }
        .navbar-main__pane__item__content:after {
          font-family: 'FontAwesome';
          opacity: 0.25;
          flex-shrink: 0;
          line-height: 4rem;
          display: block;
          width: 2rem; }
      .navbar-main__pane__item__label {
        position: relative;
        white-space: nowrap;
        user-select: none;
        overflow-x: hidden;
        text-overflow: ellipsis;
        flex-grow: 1; }
      .navbar-main__pane__item__toggle-children {
        height: 100%;
        width: 3rem;
        flex-shrink: 0;
        padding: 0;
        background-color: transparent;
        border: none; }
        .navbar-main__pane__item__toggle-children:focus {
          outline: none; }
        .navbar-main__pane__item__toggle-children:after {
          font-family: 'FontAwesome'; }
      .navbar-main__pane__item__icon {
        height: 4rem;
        width: 3rem;
        text-align: center;
        line-height: 4rem;
        display: block;
        flex-shrink: 0; }
      .navbar-main__pane__item__children .navbar-main__pane__item {
        padding-left: 1rem; }

/**
 * Global editor styling
 */
.editor {
  width: 100%;
  display: flex;
  height: 100%;
  flex-direction: column; }
  .editor.locked .editor__body__tab > .editor__field,
  .editor.locked .editor__body > .editor__field {
    pointer-events: none;
    opacity: 0.75;
    user-select: none; }
  .editor__header {
    background-color: #21303b;
    padding: 1rem 0 0 1rem;
    color: #ffffff;
    height: 4rem;
    flex-shrink: 0;
    flex-basis: 4rem;
    background-image: url("/img/bg-secondary.jpg");
    background-attachment: fixed;
    background-position: 0px 0px; }
    .editor__header__title {
      margin: 0px;
      display: inline-block;
      line-height: 2rem;
      height: 2rem; }
      .editor__header__title__appendix {
        margin-left: 1rem;
        opacity: 0.5; }
    .editor__header__icon {
      margin-right: 10px;
      line-height: 2rem;
      height: 2rem;
      font-size: 1.5rem;
      width: 2rem;
      display: inline-block;
      position: relative; }
    .editor__header__tab {
      padding: 0 2rem;
      border-top-left-radius: 0.2rem;
      border-top-right-radius: 0.2rem;
      display: inline-block;
      height: 3rem;
      line-height: 3rem;
      text-transform: uppercase;
      font-weight: bold;
      border: 0;
      background-color: transparent;
      color: #ffffff;
      background-color: #283b48;
      margin-right: 0.5rem; }
      .editor__header__tab:hover {
        color: #ffffff;
        background-color: #e70d3b; }
      .editor__header__tab.active {
        pointer-events: none;
        color: #333333;
        background-color: #eeeeee; }
  .editor__body {
    padding: 1rem;
    flex-grow: 1;
    overflow: auto;
    position: relative; }
    .editor__body__tab:not(.active) {
      display: none; }
  .editor__footer {
    position: relative;
    z-index: 10;
    box-shadow: 0px -2px 5px 0px rgba(0, 0, 0, 0.2);
    flex-shrink: 0;
    padding: 1rem;
    height: 5rem;
    margin: 0px;
    border-width: 0px;
    border-top-width: 1px;
    border-radius: 0px;
    background-color: #eeeeee;
    border-top: 1px solid #dddddd;
    color: #333333; }
    .editor__footer__buttons {
      margin: 0 0 0 auto;
      float: right;
      display: flex; }
      .editor__footer__buttons > .widget--button:not(:last-child) {
        margin-right: 1rem; }
    .editor__footer__error {
      position: absolute;
      left: 0;
      bottom: 0;
      z-index: 20;
      pointer-events: none;
      background-color: #FFB300;
      color: #664800;
      padding: 1rem;
      border-bottom-left-radius: 2px;
      line-height: 1.5rem; }
      .editor__footer__error__heading {
        font-weight: 700; }
  .editor__field {
    display: flex;
    padding: 1rem 0;
    position: relative;
    transition: background-color 0.5s ease, transform 0.5s ease;
    border-bottom: 1px solid #dddddd; }
    .editor__field:last-of-type {
      border-bottom: 0; }
    @media (max-width: 991px) {
      .editor__field {
        display: block; } }
    .editor__field__value.collapsed .editor__field,
    .editor__field__value.sorting .editor__field, .editor__field.collapsed {
      height: 4rem;
      border-radius: 0.2rem; }
      .editor__field__value.collapsed .editor__field:not(:first-of-type),
      .editor__field__value.sorting .editor__field:not(:first-of-type), .editor__field.collapsed:not(:first-of-type) {
        margin-top: 1rem !important; }
      .editor__field__value.collapsed .editor__field:last-of-type,
      .editor__field__value.sorting .editor__field:last-of-type, .editor__field.collapsed:last-of-type {
        margin-bottom: 0 !important; }
      .editor__field__value.collapsed .editor__field .editor__field__sort-key,
      .editor__field__value.sorting .editor__field .editor__field__sort-key, .editor__field.collapsed .editor__field__sort-key {
        display: block; }
      .editor__field__value.collapsed .editor__field .editor__field__key,
      .editor__field__value.collapsed .editor__field .editor__field__value,
      .editor__field__value.sorting .editor__field .editor__field__key,
      .editor__field__value.sorting .editor__field .editor__field__value, .editor__field.collapsed .editor__field__key,
      .editor__field.collapsed .editor__field__value {
        display: none; }
    .editor__field.vertical {
      flex-direction: column; }
    .editor__field.vertical > .editor__field__key {
      flex-basis: 2rem; }
    .editor__field.vertical > .editor__field__value {
      margin-left: 1rem; }
    .editor__field__key {
      flex-basis: 10rem;
      flex-shrink: 0;
      margin-right: 1rem;
      padding-top: 0.25rem;
      line-height: 1.5rem; }
      .editor__field__key.following .editor__field__key__actions {
        position: fixed;
        top: 60px; }
      .editor__field__key .widget:not(:last-child) {
        margin-bottom: 0.5rem; }
      @media (max-width: 991px) {
        .editor__field__key__label {
          margin-bottom: 0.5rem; } }
      .editor__field__key__description {
        margin-top: 0.5rem;
        color: #666666; }
        @media (max-width: 991px) {
          .editor__field__key__description {
            margin-bottom: 0.5rem; } }
      .editor__field__key__actions {
        position: absolute;
        line-height: 2rem; }
        .editor__field__key__actions.hidden {
          display: none; }
      .editor__field__key__action {
        border: 0px;
        line-height: 2rem;
        height: 2rem;
        display: block;
        padding: 0;
        margin-top: 0.5rem;
        background-color: transparent;
        color: #e70d3b;
        text-transform: uppercase;
        font-weight: bold;
        text-align: left;
        transition: padding 0.3s ease, background-color 0.3s ease, color 0.3s ease;
        cursor: pointer;
        border-radius: 0.2rem;
        padding: 0 0.5rem 0 0; }
        .editor__field__key__action:hover {
          color: #ffffff;
          background-color: #e70d3b; }
        .editor__field__key__action:before {
          font-family: 'FontAwesome';
          display: inline-block;
          line-height: 2rem;
          height: 2rem;
          width: 2rem;
          text-align: center; }
        .editor__field__key__action--collapse:after {
          content: 'Collapse all'; }
        .editor__field__key__action--collapse:before {
          content: '\F066'; }
        .editor__field__key__action--collapse.collapsed:after {
          content: 'Expand all'; }
        .editor__field__key__action--collapse.collapsed:before {
          content: '\F065'; }
        .editor__field__key__action--sort:after {
          content: 'Sort items'; }
        .editor__field__key__action--sort:before {
          content: '\F0DC'; }
        .editor__field__key__action--sort.sorting:after {
          content: 'Done sorting'; }
        .editor__field__key__action--sort.sorting:before {
          content: '\F00C'; }
    .editor__field__value {
      flex-grow: 1;
      border: 0 dashed transparent;
      border-radius: 0.2rem;
      transition: border 0.5s ease, padding 0.5s ease; }
      .editor__field__value.segmented > .editor__field {
        border-bottom: 0;
        padding: 1rem;
        margin-bottom: 1rem;
        background-color: #ffffff;
        box-shadow: 0 0.1rem 1rem rgba(0, 0, 0, 0.1); }
        .editor__field__value.segmented > .editor__field:last-child {
          margin-bottom: 0; }
      .editor__field__value.segmented .editor__field__value.segmented {
        padding: 1rem;
        background-color: #eeeeee;
        border-radius: 0.2rem;
        box-shadow: inset 0 0.1rem 1rem rgba(0, 0, 0, 0.1); }
      .editor__field__value.collapsed .editor__field {
        background-color: #ffffff; }
      .editor__field__value.sorting {
        padding: 1rem;
        border: 0.15rem dashed #dddddd; }
        .editor__field__value.sorting .editor__field__add {
          display: none; }
        .editor__field__value.sorting .editor__field__sort-key {
          color: #ffffff; }
        .editor__field__value.sorting .editor__field {
          background-color: #e70d3b;
          cursor: move; }
          .editor__field__value.sorting .editor__field__collapse, .editor__field__value.sorting .editor__field__remove {
            display: none; }
      .editor__field__value__warning {
        background-color: #FFB300;
        color: #664800;
        font-weight: bold;
        line-height: 2rem;
        height: 2rem;
        display: inline-block;
        border-radius: 0.2rem;
        padding: 0 0.5rem; }
        .editor__field__value__warning:before {
          font-family: 'FontAwesome';
          content: '\F071';
          margin-right: 0.5rem; }
    .editor__field__actions {
      display: flex;
      position: absolute;
      top: 0;
      right: 0; }
    .editor__field__action {
      background-color: transparent;
      line-height: 2rem;
      height: 2rem;
      width: 2rem;
      border: 0;
      display: block;
      cursor: pointer;
      z-index: 90;
      padding: 0;
      color: #e70d3b;
      transition: color 0.3s ease, background-color 0.3s ease;
      border-radius: 0.2rem; }
      .editor__field__action:hover {
        background-color: #e70d3b;
        color: #ffffff; }
      .editor__field__action:after {
        font-family: 'FontAwesome'; }
      .editor__field__action--collapse:after {
        content: '\F2D1'; }
      .editor__field.collapsed > .editor__field__actions > .editor__field__action--collapse:after {
        content: '\F2D0'; }
      .editor__field__action--remove:after {
        content: '\F00D'; }
    .editor__field__sort-key {
      background-color: transparent;
      font-weight: bold;
      border: 0;
      pointer-events: none;
      line-height: 2rem;
      height: 2rem;
      display: none;
      flex-grow: 1; }
    .editor__field__add {
      margin-top: 1rem;
      margin-left: auto; }

/**
 * A JSON editor
 */
.editor--json .editor__body {
  display: flex;
  flex-direction: column;
  padding: 0;
  width: 100%;
  height: 100%;
  position: relative; }
  .editor--json .editor__body .CodeMirror {
    height: 100%;
    display: block;
    width: 100%;
    position: absolute;
    top: 0px;
    left: 0px; }

/**
 * A Template editor
 */
.editor--template .editor__body {
  display: flex;
  flex-direction: column;
  padding: 0;
  width: 100%;
  height: 100%;
  position: relative; }
  .editor--template .editor__body .CodeMirror {
    height: 100%;
    display: block;
    width: 100%;
    position: absolute;
    top: 0px;
    left: 0px; }

/**
 * The editor for Schemas
 */
/**
 * The Media viewer
 */
.editor--media .editor__body {
  display: flex;
  align-items: center;
  justify-content: center; }

.editor--media__preview {
  max-width: 90%;
  max-height: 90vh; }

/**
 * A rich text editor
 */
.editor__field--rich-text-editor {
  margin: 0px;
  width: 100px;
  border-radius: 0.2rem;
  border: 1px solid #dddddd; }
  @media (max-width: 991px) {
    .editor__field--rich-text-editor {
      width: auto; } }
  .editor__field--rich-text-editor__header {
    padding: 1rem 0 0 1rem;
    background-color: #dddddd;
    position: relative;
    height: 4rem; }
    .editor__field--rich-text-editor__header__tab {
      text-transform: uppercase;
      font-weight: bold;
      border-top-left-radius: 0.2rem;
      border-top-right-radius: 0.2rem;
      border: 0;
      background-color: #eeeeee;
      color: #333333;
      height: 3rem;
      line-height: 3rem;
      padding: 0 1rem;
      margin-right: 0.5rem; }
      .editor__field--rich-text-editor__header__tab:hover {
        background-color: #e70d3b;
        color: #ffffff; }
      .editor__field--rich-text-editor__header__tab.active {
        background-color: #ffffff;
        color: #333333; }
    .editor__field--rich-text-editor__header__add-media {
      position: absolute;
      bottom: 1rem;
      right: 1rem;
      padding: 0 0.5rem;
      border: 0;
      color: #e70d3b;
      background-color: transparent;
      border-radius: 0.2rem;
      text-transform: uppercase;
      font-weight: bold;
      line-height: 2rem;
      height: 2rem;
      transition: background-color 0.3s ease, color 0.3s ease; }
      .editor__field--rich-text-editor__header__add-media:hover {
        background-color: #e70d3b;
        color: #ffffff; }
      .editor__field--rich-text-editor__header__add-media:before {
        font-family: 'FontAwesome';
        content: '\F1C5';
        margin-right: 0.5rem; }
  .editor__field--rich-text-editor__body {
    min-height: 462px; }
  .editor__field--rich-text-editor .CodeMirror {
    min-height: 462px; }
    .editor__field--rich-text-editor .CodeMirror p, .editor__field--rich-text-editor .CodeMirror pre, .editor__field--rich-text-editor .CodeMirror span, .editor__field--rich-text-editor .CodeMirror .cke_editable {
      font-size: 14px; }
  .editor__field--rich-text-editor .cke {
    padding: 0px;
    background: none;
    border: 0px;
    border-radius: 0px;
    box-shadow: none;
    min-height: 462px; }
    .editor__field--rich-text-editor .cke .cke_editable img {
      max-width: 20rem; }
    .editor__field--rich-text-editor .cke .cke_inner {
      border-radius: 0px; }
      .editor__field--rich-text-editor .cke .cke_inner .cke_top, .editor__field--rich-text-editor .cke .cke_inner .cke_contents, .editor__field--rich-text-editor .cke .cke_inner .cke_bottom {
        background-image: none;
        border: 0px;
        box-shadow: none; }
      .editor__field--rich-text-editor .cke .cke_inner .cke_top {
        background-image: linear-gradient(top, #f5f5f5, #eee);
        background-image: -webkit-linear-gradient(top, #f5f5f5, #eee);
        background-image: -moz-linear-gradient(top, #f5f5f5, #eee);
        background-color: #f5f5f5;
        border-bottom: 1px solid #d9d9d9;
        padding: 0px; }
        .editor__field--rich-text-editor .cke .cke_inner .cke_top .cke_toolgroup {
          border: 0px;
          box-shadow: none;
          background-image: none;
          background-color: transparent;
          border-radius: 0px;
          margin: 0px; }
          .editor__field--rich-text-editor .cke .cke_inner .cke_top .cke_toolgroup .cke_toolbar_separator {
            display: none; }
        .editor__field--rich-text-editor .cke .cke_inner .cke_top .cke_toolbar {
          border-right: 1px solid #ccc;
          padding: 0px 5px; }
        .editor__field--rich-text-editor .cke .cke_inner .cke_top .cke_combo {
          margin: 5px 0px; }
          .editor__field--rich-text-editor .cke .cke_inner .cke_top .cke_combo .cke_combo_button {
            margin: 0px;
            border: 1px solid transparent;
            background-image: none;
            background-color: transparent;
            box-shadow: none; }
            .editor__field--rich-text-editor .cke .cke_inner .cke_top .cke_combo .cke_combo_button:hover {
              border: 1px solid #ccc;
              border-radius: 2px; }
            .editor__field--rich-text-editor .cke .cke_inner .cke_top .cke_combo .cke_combo_button .cke_combo_arrow {
              margin-top: 9px; }
            .editor__field--rich-text-editor .cke .cke_inner .cke_top .cke_combo .cke_combo_button .cke_combo_text {
              line-height: 23px;
              font-weight: 700; }
        .editor__field--rich-text-editor .cke .cke_inner .cke_top .cke_button {
          margin: 5px 0px;
          background-image: none;
          border: 0px;
          box-shadow: none;
          padding: 0px;
          height: 23px;
          width: 23px;
          position: relative;
          border: 1px solid transparent; }
          .editor__field--rich-text-editor .cke .cke_inner .cke_top .cke_button:hover {
            background-color: transparent;
            border: 1px solid #ccc;
            border-radius: 2px; }
          .editor__field--rich-text-editor .cke .cke_inner .cke_top .cke_button .cke_button_label {
            display: none; }
          .editor__field--rich-text-editor .cke .cke_inner .cke_top .cke_button .cke_button_icon {
            display: block;
            font-family: 'FontAwesome';
            position: absolute;
            top: 50%;
            left: 50%;
            transform: translate(-50%, -50%);
            margin: 0px; }
            .editor__field--rich-text-editor .cke .cke_inner .cke_top .cke_button .cke_button_icon:not(.cke_button__markdown_icon) {
              background-image: none !important;
              margin-top: 2px; }
            .editor__field--rich-text-editor .cke .cke_inner .cke_top .cke_button .cke_button_icon.cke_button__bold_icon:after {
              content: '\F032'; }
            .editor__field--rich-text-editor .cke .cke_inner .cke_top .cke_button .cke_button_icon.cke_button__italic_icon:after {
              content: '\F033'; }
            .editor__field--rich-text-editor .cke .cke_inner .cke_top .cke_button .cke_button_icon.cke_button__strike_icon:after {
              content: '\F0CC'; }
            .editor__field--rich-text-editor .cke .cke_inner .cke_top .cke_button .cke_button_icon.cke_button__removeformat_icon:after {
              content: '\F00D'; }
            .editor__field--rich-text-editor .cke .cke_inner .cke_top .cke_button .cke_button_icon.cke_button__numberedlist_icon:after {
              content: '\F0CB'; }
            .editor__field--rich-text-editor .cke .cke_inner .cke_top .cke_button .cke_button_icon.cke_button__bulletedlist_icon:after {
              content: '\F0CA'; }
            .editor__field--rich-text-editor .cke .cke_inner .cke_top .cke_button .cke_button_icon.cke_button__outdent_icon:after {
              content: '\F03B'; }
            .editor__field--rich-text-editor .cke .cke_inner .cke_top .cke_button .cke_button_icon.cke_button__indent_icon:after {
              content: '\F03C'; }
            .editor__field--rich-text-editor .cke .cke_inner .cke_top .cke_button .cke_button_icon.cke_button__blockquote_icon:after {
              content: '\F10E'; }
            .editor__field--rich-text-editor .cke .cke_inner .cke_top .cke_button .cke_button_icon.cke_button__link_icon:after {
              content: '\F0C1'; }
            .editor__field--rich-text-editor .cke .cke_inner .cke_top .cke_button .cke_button_icon.cke_button__unlink_icon:after {
              content: '\F127'; }
            .editor__field--rich-text-editor .cke .cke_inner .cke_top .cke_button .cke_button_icon.cke_button__image_icon:after {
              content: '\F1C5'; }
            .editor__field--rich-text-editor .cke .cke_inner .cke_top .cke_button .cke_button_icon.cke_button__justifyleft_icon:after {
              content: '\F036'; }
            .editor__field--rich-text-editor .cke .cke_inner .cke_top .cke_button .cke_button_icon.cke_button__justifycenter_icon:after {
              content: '\F037'; }
            .editor__field--rich-text-editor .cke .cke_inner .cke_top .cke_button .cke_button_icon.cke_button__justifyright_icon:after {
              content: '\F038'; }
            .editor__field--rich-text-editor .cke .cke_inner .cke_top .cke_button .cke_button_icon.cke_button__justifyblock_icon:after {
              content: '\F039'; }
      .editor__field--rich-text-editor .cke .cke_inner .cke_bottom {
        background-color: material-color("grey", "800"); }
        .editor__field--rich-text-editor .cke .cke_inner .cke_bottom .cke_path a {
          color: material-color("grey", "300");
          text-shadow: none;
          cursor: pointer; }
          .editor__field--rich-text-editor .cke .cke_inner .cke_bottom .cke_path a:hover {
            background: none;
            box-shadow: none; }

/**
 * A Media picker
 */
.editor__field--media-reference__pick {
  border: 1px solid #dddddd;
  border-bottom: 0;
  border-top-right-radius: 0.2rem;
  border-top-left-radius: 0.2rem;
  height: 9rem;
  width: 12rem;
  position: relative;
  cursor: pointer;
  background-color: transparent;
  color: #e70d3b;
  transition: color 0.3s ease, background-color 0.3s ease;
  padding: 0; }
  .editor__field--media-reference__pick:hover {
    color: #ffffff;
    background-color: #e70d3b; }

.editor__field--media-reference__empty {
  position: absolute;
  display: block;
  font-size: 4rem;
  top: 50%;
  left: 50%;
  transform: translate(-50%, -50%); }
  .editor__field--media-reference__empty:after {
    font-family: 'FontAwesome';
    content: '\F1C5'; }

.editor__field--media-reference__remove {
  display: block;
  border-bottom-right-radius: 0.2rem;
  flex-basis: 2rem;
  flex-shrink: 0;
  width: 2rem;
  height: 2rem;
  text-align: center;
  line-height: 2rem;
  color: #e70d3b;
  background-color: #ffffff;
  border: 0;
  padding: 0;
  background-color: transparent;
  transition: color 0.3s ease, background-color 0.3s ease;
  border: 1px solid #dddddd;
  border-top: 0;
  border-left: 0; }
  .editor__field--media-reference__remove:hover {
    color: #ffffff;
    background-color: #e70d3b; }
  .editor__field--media-reference__remove:after {
    font-family: 'FontAwesome';
    content: '\F00D'; }

.editor__field--media-reference__footer {
  display: flex;
  width: 12rem; }

.editor__field--media-reference__name {
  text-overflow: ellipsis;
  overflow: hidden;
  white-space: nowrap;
  flex-grow: 1;
  line-height: 2rem;
  height: 2rem;
  padding: 0 0.5rem;
  font-weight: bold;
  margin: 0;
  border-bottom-left-radius: 0.2rem;
  border: 1px solid #dddddd;
  border-top: 0;
  border-right: 0; }

.editor__field--media-reference__preview {
  max-width: 100%;
  position: absolute;
  max-height: 100%;
  top: 50%;
  left: 50%;
  transform: translate(-50%, -50%);
  z-index: 10; }

/**
 * A generic modal
 */
.modal {
  position: fixed;
  background-color: rgba(0, 0, 0, 0.25);
  transition: opacity 0.5s ease;
  overflow-y: auto;
  opacity: 0;
  left: 0;
  top: 0;
  width: 100%;
  height: 100%;
  display: block;
  z-index: 999; }
  .modal.in {
    opacity: 1; }
  .modal.in .modal__dialog {
    transform: none; }
  .modal__dialog {
    transform: translateY(-2rem);
    margin: 10rem auto 2rem auto;
    transition: transform 0.5s ease;
    box-shadow: 0 0.5rem 1rem rgba(0, 0, 0, 0.25);
    border-radius: 0.2rem;
    width: calc(100% - 2rem);
    max-width: 40rem;
    position: relative;
    display: flex;
    flex-direction: column; }
  .modal__close {
    border: 0;
    background-color: transparent;
    position: absolute;
    line-height: 2rem;
    height: 2rem;
    display: block;
    width: 2rem;
    color: #ffffff;
    background-color: #21303b;
    border-radius: 0.2rem;
    cursor: pointer;
    top: 1rem;
    right: 1rem; }
    .modal__close:hover {
      background-color: black; }
  .modal__header {
    background-color: #21303b;
    color: #ffffff;
    padding: 1rem;
    position: relative; }
  .modal__title {
    line-height: 2rem;
    height: 2rem;
    margin: 0; }
  .modal__body {
    padding: 1rem;
    background-color: #ffffff;
    position: relative;
    flex-grow: 1; }
  .modal__footer {
    background-color: #21303b;
    padding: 1rem;
    color: #ffffff;
    display: flex;
    justify-content: flex-end; }
    .modal__footer .widget {
      margin-left: 0.5rem; }

/**
 * A modal for picking icons
 */
.modal--icon .modal__dialog {
  max-width: 70rem; }

.modal--icon__search {
  margin-bottom: 1rem !important;
  max-width: 100% !important; }

.modal--icon__icons {
  display: flex;
  flex-wrap: wrap;
  margin: -0.5rem; }

.modal--icon__icon {
  flex-basis: 3rem;
  flex-grow: 1;
  min-width: 0 !important;
  width: 3rem;
  margin: 0.5rem;
  max-width: 3.06rem !important; }

/**
 * The Media browser
 */
.modal--media-browser.disabled {
  pointer-events: none; }
  .modal--media-browser.disabled .modal-dialog {
    background-color: #fff; }
    .modal--media-browser.disabled .modal-dialog > div {
      opacity: 0.5; }

.modal--media-browser .modal__dialog {
  margin: 2rem auto 2rem auto;
  width: calc(100% - 4rem);
  max-width: 1040px;
  height: calc(100% - 4rem); }
  .modal--media-browser .modal__dialog .modal__footer .form-control {
    float: left; }
  .modal--media-browser .modal__dialog .modal__body {
    padding: 0; }
    .modal--media-browser .modal__dialog .modal__body iframe {
      border: 0;
      width: 100%;
      height: calc(100% - 9rem);
      display: block; }

/**
 * The Media uploader modal
 */
.modal--media-uploader__preview {
  margin: 0 auto 1rem auto;
  padding: 0 1rem;
  text-align: center; }
  .modal--media-uploader__preview:empty {
    display: none; }
  .modal--media-uploader__preview img, .modal--media-uploader__preview video {
    max-width: 100%;
    display: block;
    max-height: 20vh;
    margin: 0 auto; }

/**
 * A modal for displaying iframes
 */
.modal--iframe .modal__dialog {
  max-width: none;
  height: calc(100% - 2rem);
  width: calc(100% - 2rem);
  margin: 1rem auto 1rem auto; }

.modal--iframe__iframe {
  position: absolute;
  top: 0;
  left: 0;
  border: 0;
  width: 100%;
  height: 100%; }

/**
 * A date picker modal
 */
.modal--date .modal__dialog {
  max-width: 24rem; }

.modal--date__header__year {
  margin-bottom: 0.5rem;
  font-size: 1.5rem; }

.modal--date__header__day {
  font-size: 2rem; }

.modal--date__body__nav {
  display: flex; }
  .modal--date__body__nav__month-year {
    flex-grow: 1;
    text-align: center;
    font-weight: bold;
    line-height: 2rem;
    height: 2rem; }
  .modal--date__body__nav__left, .modal--date__body__nav__right {
    flex-shrink: 0;
    flex-grow: 0;
    flex-basis: 2rem;
    line-height: 2rem;
    display: block;
    color: #e70d3b;
    background-color: #ffffff;
    transition: color 0.3s ease, background-color 0.3s ease;
    padding: 0;
    border: 0;
    width: 2rem;
    border-radius: 0.2rem; }
    .modal--date__body__nav__left:hover, .modal--date__body__nav__right:hover {
      background-color: #e70d3b;
      color: #ffffff; }

.modal--date__body__weekdays {
  display: flex;
  width: calc(7 * 3rem);
  margin: 0 auto; }

.modal--date__body__weekday {
  display: block;
  width: 3rem;
  text-align: center;
  color: #333333;
  font-weight: bold;
  line-height: 3rem;
  height: 3rem; }

.modal--date__body__days {
  display: flex;
  flex-wrap: wrap;
  width: calc(7 * 3rem);
  margin: 0 auto; }

.modal--date__body__day {
  position: relative;
  display: block;
  width: 3rem;
  height: 3rem;
  border: 0;
  background-color: transparent;
  border-radius: 0.2rem;
  color: #333333;
  transition: color 0.3s ease, background-color 0.3s ease; }
  .modal--date__body__day.current {
    background-color: #eeeeee; }
  .modal--date__body__day:hover, .modal--date__body__day.active {
    color: #ffffff;
    background-color: #e70d3b; }

.modal--date__body__time {
  padding: 1rem 0;
  display: flex;
  justify-content: center; }
  .modal--date__body__time__separator {
    color: #333333;
    font-weight: bold;
    font-size: 2rem;
    padding: 0 0.5rem;
    display: flex;
    align-items: center; }
  .modal--date__body__time__number {
    display: block;
    padding: 0 0 0 1rem;
    flex-grow: 0;
    width: 5rem;
    flex-basis: 5rem;
    text-align: center;
    font-size: 2rem;
    border: 1px solid #dddddd;
    border-radius: 0.2rem; }

/**
 * A generic widget
 */
@keyframes widget__spinner {
  0% {
    transform: translate(-50%, -50%) rotate(0deg); }
  100% {
    transform: translate(-50%, -50%) rotate(360deg); } }

.widget {
  position: relative;
  text-align: inherit;
  font-size: inherit; }
  .widget-group {
    display: flex !important; }
    .widget-group.vertical {
      flex-direction: column; }
    .widget-group:not(:last-child) {
      margin-bottom: 0.5rem; }
    .widget-group > .widget {
      border-radius: 0 !important;
      flex-grow: 1;
      flex-basis: 0; }
    .widget-group:not(.vertical) > .widget:first-child {
      border-top-left-radius: 0.2rem !important;
      border-bottom-left-radius: 0.2rem !important; }
    .widget-group:not(.vertical) > .widget:last-child {
      border-top-right-radius: 0.2rem !important;
      border-bottom-right-radius: 0.2rem !important; }
    .widget-group.vertical > .widget:first-child {
      border-top-left-radius: 0.2rem !important;
      border-top-right-radius: 0.2rem !important; }
    .widget-group.vertical > .widget:last-child {
      border-bottom-left-radius: 0.2rem !important;
      border-bottom-right-radius: 0.2rem !important; }
    .widget-group__separator {
      min-width: 2rem !important;
      padding: 0 0.5rem;
      user-select: none;
      pointer-events: none;
      position: relative; }
      .widget-group__separator:before {
        display: block;
        position: absolute;
        top: 50%;
        left: 50%;
        transform: translate(-50%, -50%); }
  .widget__notifier {
    position: absolute;
    line-height: 1.5rem;
    min-width: 1.5rem;
    height: 1.5rem;
    display: block;
    top: -0.75rem;
    right: calc(100% - 0.75rem);
    background-color: #e70d3b;
    color: #ffffff;
    border-radius: 1rem;
    text-align: center;
    font-size: 0.7rem;
    font-weight: bold;
    white-space: nowrap;
    padding: 0 0.3rem; }
  .widget.working {
    pointer-events: none;
    cursor: not-allowed; }
    .widget.working:after {
      font-family: 'FontAwesome';
      content: '\F1CE';
      position: absolute;
      right: 0rem;
      top: 50%;
      z-index: 10;
      display: block;
      animation: widget__spinner 1s linear infinite; }
  .widget.disabled {
    opacity: 0.5;
    pointer-events: none; }
  .widget.hidden {
    display: none; }

/**
 * A notification message
 */
.widget--message {
  margin: 1rem auto;
  font-weight: 700;
  border-radius: 0.2rem;
  line-height: 2rem;
  padding: 0 0.5rem; }
  .widget--message.expanded {
    width: 100%; }
  .widget--message.fixed {
    position: fixed;
    z-index: 900; }
    .widget--message.fixed--top {
      left: 50%;
      top: 2rem;
      transform: translateX(-50%); }
    .widget--message.fixed--bottom {
      left: 50%;
      bottom: 2rem;
      transform: translateX(-50%); }
    .widget--message.fixed--left {
      top: 50%;
      left: 2rem;
      transform: translateY(-50%); }
    .widget--message.fixed--right {
      top: 50%;
      right: 2rem;
      transform: translateY(-50%); }
  .widget--message.warning {
    background-color: #FFB300;
    color: #664800; }
  .widget--message.primary {
    background-color: #e70d3b;
    color: #ffffff; }
  .widget--message.secondary {
    background-color: #21303b;
    color: #ffffff; }

/**
 * A graphical separator
 */
.widget--separator {
  margin: 2rem 0;
  font-weight: bold;
  text-align: center;
  text-transform: uppercase;
  color: #21303b; }

/**
 * A generic label
 */
.widget--label {
  line-height: 2rem;
  height: 2rem;
  display: block;
  flex-grow: 1;
  margin: 0;
  padding: 0;
  background-color: #eeeeee;
  padding: 0 0.5rem;
  border-radius: 0.2rem;
  overflow: hidden;
  text-overflow: ellipsis;
  white-space: nowrap; }
  .widget--label .fa {
    margin-right: 0.5rem; }
  .widget--label.small {
    flex-grow: 0;
    flex-shrink: 0;
    flex-basis: 10rem;
    max-width: 10rem; }
  .widget--label.warning {
    background-color: #FFB300;
    color: #664800; }
  .widget--label.primary {
    background-color: #e70d3b;
    color: #ffffff; }
  .widget--label.secondary {
    background-color: #21303b;
    color: #ffffff; }
  .widget--label.standard {
    background-color: #ffffff;
    color: #333333; }

/**
 * Tabs
 */
.widget--tab__content {
  display: none; }

.widget--tab__button {
  position: absolute;
  bottom: 100%;
  height: 3rem;
  line-height: 3rem;
  display: block;
  width: 6rem;
  cursor: pointer;
  border-bottom: 0.2rem solid transparent;
  z-index: 90; }
  .widget--tab__button:checked {
    border-color: #e70d3b; }

.widget--tab__button:checked + .widget--tab__content {
  display: block; }

/**
 * A versatile button
 */
.widget--button {
  border: 0;
  border-radius: 0.2rem;
  box-shadow: 0 0.1rem 1rem rgba(0, 0, 0, 0.1);
  background-color: #e70d3b;
  color: #ffffff;
  height: 3rem;
  line-height: 3rem;
  padding: 0 1rem;
  text-transform: uppercase;
  display: block;
  font-weight: bold;
  min-width: 10rem;
  text-align: center;
  cursor: pointer;
  max-width: 20rem; }
  .widget--button:hover {
    background-color: #b70a2f;
    text-decoration: none; }
  .widget--button.round {
    width: 3rem;
    min-width: 0;
    border-radius: 50%;
    padding: 0; }
  .widget--button.right {
    margin-left: auto; }
  .widget--button.embedded {
    color: #e70d3b;
    background-color: transparent;
    box-shadow: none; }
  .widget--button.low {
    height: 2rem;
    line-height: 2rem; }
  .widget--button.small {
    width: 2rem;
    line-height: 2rem;
    padding: 0;
    height: 2rem;
    min-width: 0;
    flex-basis: 2rem;
    flex-grow: 0;
    flex-shrink: 0; }
  .widget--button.working .widget--button__text-default,
  .widget--button:not(.working) .widget--button__text-working {
    display: none; }
  .widget--button.condensed {
    min-width: 0;
    flex-grow: 0;
    flex-shrink: 0; }
  .widget--button.expanded {
    max-width: none;
    width: 100%; }
  .widget--button.warning {
    background-color: #FFB300;
    color: #664800; }
  .widget--button.standard {
    background-color: #ffffff;
    color: #333333; }
  .widget--button.list-item {
    text-align: left;
    text-transform: none; }
  .widget--button .fa:first-child {
    margin-right: 0.5rem; }

/**
 * A group of chips
 */
.widget--chips__chip {
  display: inline-block;
  margin-right: 0.5rem;
  margin-bottom: 0.5rem;
  position: relative;
  border-radius: 2rem;
  line-height: 2rem;
  height: 2rem;
  padding: 0 0.5rem;
  background-color: #e70d3b;
  color: #ffffff; }
  .widget--chips__chip:last-of-type {
    margin-bottom: 0; }
  .widget--chips__chip__input {
    border: 0;
    text-align: center;
    background-color: transparent;
    display: inline-block;
    line-height: 2rem;
    color: inherit;
    padding: 0;
    margin: 0;
    width: 9.5rem; }
    .widget--chips__chip__input:focus {
      outline: 0; }
    .widget--chips__chip__input:nth-child(2) {
      border-left: 1px solid rgba(255, 255, 255, 0.5); }
  .widget--chips__chip__remove {
    position: absolute;
    top: 0;
    right: 0;
    display: block;
    width: 2rem;
    height: 2rem;
    color: #ffffff;
    border: 0;
    margin: 0;
    padding: 0;
    background: transparent;
    line-height: 2rem; }

.widget--chips__add {
  line-height: 2rem !important;
  height: 2rem !important;
  width: 2rem !important;
  display: inline-block !important; }

/**
 * A versatile input widget
 */
.widget--input {
  display: block;
  line-height: 2rem; }
  .widget--input.tall {
    line-height: 3rem; }
  .widget--input.text, .widget--input.password, .widget--input.number {
    border-radius: 0.2rem;
    border: 1px solid #eeeeee;
    padding: 0 0.5rem;
    height: 2rem;
    width: 100%;
    max-width: 20rem; }
    .widget--input.text.expanded, .widget--input.password.expanded, .widget--input.number.expanded {
      max-width: 100%; }
    .widget--input.text.tall, .widget--input.password.tall, .widget--input.number.tall {
      height: 3rem; }
    .widget--input.text:focus, .widget--input.password:focus, .widget--input.number:focus {
      outline: none;
      border-color: #e70d3b; }
  .widget--input.file {
    margin-bottom: 0; }
  .widget--input__file-input {
    opacity: 0;
    display: block;
    position: absolute;
    top: 0;
    left: 0;
    height: 100%;
    width: 100%;
    cursor: pointer; }
  .widget--input__file-browse {
    text-align: left; }
  .widget--input__file-input:hover + .widget--input__file-browse {
    background-color: #b70a2f; }
  .widget--input.range {
    max-width: 20rem; }
  .widget--input__range-input {
    -webkit-appearance: none;
    width: 100%;
    background-color: transparent;
    line-height: 2rem;
    height: 2rem; }
    .widget--input__range-input:focus {
      outline: none; }
    .widget--input__range-input::-webkit-slider-thumb {
      -webkit-appearance: none; }
    .widget--input__range-input::-ms-track {
      width: 100%;
      cursor: pointer;
      background-color: transparent;
      border-color: transparent;
      color: transparent; }
    .widget--input__range-input::-webkit-slider-thumb {
      border: 0;
      background-color: #e70d3b;
      width: 0.5rem;
      height: 0.5rem;
      border-radius: 50%;
      cursor: pointer;
      transform: scale(3); }
    .widget--input__range-input::-moz-range-thumb {
      border: 0;
      background-color: #e70d3b;
      width: 0.5rem;
      height: 0.5rem;
      border-radius: 50%;
      cursor: pointer;
      transform: scale(3); }
    .widget--input__range-input::-ms-thumb {
      border: 0;
      background-color: #e70d3b;
      width: 0.5rem;
      height: 0.5rem;
      border-radius: 50%;
      cursor: pointer;
      transform: scale(3); }
    .widget--input__range-input::-webkit-slider-runnable-track {
      width: 100%;
      height: 0.5rem;
      border-radius: 0.25rem;
      background-color: #dddddd; }
    .widget--input__range-input::-moz-range-track {
      width: 100%;
      height: 0.5rem;
      border-radius: 0.25rem;
      background-color: #dddddd; }
    .widget--input__range-input::-ms-track {
      width: 100%;
      height: 0.5rem;
      border-radius: 0.25rem;
      background-color: #dddddd; }
  .widget--input__range-extra {
    position: absolute;
    left: calc(100% + 0.5rem);
    top: 0;
    height: 2rem;
    line-height: 2rem;
    text-align: center;
    font-weight: bold;
    width: 2rem;
    overflow: hidden; }
  .widget--input.checkbox {
    width: 2rem;
    flex-basis: 2rem;
    height: 2rem;
    flex-grow: 0;
    flex-shrink: 0;
    border-radius: 0.2rem;
    margin: 0; }
    .widget--input.checkbox.working:after {
      color: #ffffff; }
  .widget--input__checkbox-input, .widget--input__checkbox-switch, .widget--input__checkbox-background {
    position: absolute;
    margin: 0 !important; }
  .widget--input__checkbox-label {
    line-height: 2rem;
    display: block;
    height: 2rem;
    min-height: 0 !important;
    padding-left: 0.5rem !important;
    padding-right: 0.5rem;
    margin-bottom: 0 !important;
    cursor: pointer;
    font-weight: 400;
    background-color: #e70d3b;
    color: #ffffff;
    max-width: none !important;
    border-top-right-radius: 0.2rem;
    border-bottom-right-radius: 0.2rem;
    position: absolute;
    white-space: nowrap;
    left: 4rem;
    border-left: 1px solid #ffffff; }
    .widget--input__checkbox-label:hover {
      background-color: #b70a2f; }
  .widget--input__checkbox-input {
    cursor: pointer;
    opacity: 0;
    top: 0;
    left: 0;
    width: 100%;
    height: 100%; }
  .widget--input__checkbox-background {
    top: 0;
    left: 0;
    width: 100%;
    height: 100%;
    background-color: #dddddd;
    pointer-events: none;
    border-radius: inherit;
    transition: background-color 0.33s ease; }
  .widget--input__checkbox-switch {
    top: 0.2rem;
    left: 0.2rem;
    width: 0.8rem;
    height: 1.6rem;
    pointer-events: none;
    border-radius: 0.2rem;
<<<<<<< HEAD
    transition: background-color 0.33s ease, transform 0.33s ease; }
  .widget--input__checkbox-input:not(:checked) ~ .widget--input__checkbox-extra {
    transform: translateX(0rem);
    background-color: #ffffff; }
  .widget--input__checkbox-input:checked ~ .widget--input__checkbox-extra {
    transform: translateX(0.8rem);
    background-color: #666666; }
=======
    transition: transform 0.33s ease;
    background-color: #ffffff; }
  .widget--input__checkbox-input:checked ~ .widget--input__checkbox-switch {
    transform: translateX(0.8rem); }
  .widget--input__checkbox-input:checked ~ .widget--input__checkbox-background {
    background-color: #e70d3b; }
>>>>>>> 0d26f96b

/**
 * A dropdown widget with typeahead
 */
.widget--dropdown {
  display: flex;
  position: relative;
  max-width: 20rem;
  min-width: 10rem;
  flex-grow: 1;
  background-color: #ffffff;
  border-radius: 0.2rem;
  border: 1px solid #eeeeee;
  user-select: none; }
  .widget--dropdown.small {
    max-width: 2rem;
    width: 2rem; }
  .widget--dropdown.right .widget--dropdown__options {
    transform: translateX(calc(-100% + 3rem)); }
  .widget--dropdown.bottom .widget--dropdown__options {
    transform: translateY(-100%); }
  .widget--dropdown.bottom.right .widget--dropdown__options {
    transform: translate(-100%, -100%); }
  .widget--dropdown.has-icon {
    min-width: 0;
    max-width: 2rem;
    width: 2rem;
    height: 2rem;
    border: 0; }
    .widget--dropdown.has-icon:hover .widget--dropdown__value {
      background-color: #e70d3b;
      color: #ffffff; }
    .widget--dropdown.has-icon.right .widget--dropdown__options:before {
      left: auto;
      right: 0.5rem; }
    .widget-group .widget--dropdown.has-icon .widget--dropdown__value {
      border-radius: 0; }
    .widget-group .widget--dropdown.has-icon:first-child .widget--dropdown__value {
      border-top-left-radius: 0.2rem;
      border-bottom-left-radius: 0.2rem; }
    .widget-group .widget--dropdown.has-icon:last-child .widget--dropdown__value {
      border-top-right-radius: 0.2rem;
      border-bottom-right-radius: 0.2rem; }
    .widget--dropdown.has-icon .widget--dropdown__value {
      border-radius: 50%;
      padding: 0;
      width: 100%;
      height: 2rem;
      line-height: 2rem; }
    .widget--dropdown.has-icon .widget--dropdown__options {
      top: 3.5rem;
      left: -0.5rem;
      max-height: none;
      overflow: visible;
      width: 10rem;
      border-top-left-radius: 0.2rem;
      border-top-right-radius: 0.2rem; }
      .widget--dropdown.has-icon .widget--dropdown__options:before {
        position: absolute;
        content: '';
        display: block;
        left: 0.5rem;
        bottom: 100%;
        width: 0;
        height: 0;
        border-left: 1rem solid transparent;
        border-right: 1rem solid transparent;
        border-bottom: 1rem solid #e70d3b; }
  .widget--dropdown.context-menu {
    min-width: 0;
    width: 16rem;
    position: absolute;
    z-index: 1200;
    border: 0; }
    .widget--dropdown.context-menu .widget--dropdown__value {
      display: none; }
    .widget--dropdown.context-menu .widget--dropdown__options {
      top: 0;
      max-height: none;
      padding: 1rem; }
  .widget--dropdown__value {
    height: calc(2rem - 2px);
    width: calc(100% - 2rem);
    line-height: calc(2rem - 2px);
    padding: 0 0.5rem;
    color: #333333;
    white-space: nowrap;
    text-overflow: ellipsis;
    overflow: hidden;
    user-select: none; }
    .widget--dropdown__value__tool-icon {
      text-align: center;
      height: 2rem;
      line-height: 2rem;
      width: 2rem;
      display: block; }
    .widget--dropdown__value__icon {
      display: inline-block;
      width: 2rem;
      line-height: 2rem;
      margin-left: -0.5rem;
      margin-right: 0.5rem;
      text-align: center; }
  .widget--dropdown__toggle {
    position: absolute;
    user-select: none;
    opacity: 0;
    top: 0;
    left: 0;
    display: block;
    margin: 0 !important;
    width: calc(100% - 2rem);
    height: 100%;
    cursor: pointer;
    z-index: 20; }
    .has-icon .widget--dropdown__toggle {
      width: 2rem; }
  .widget--dropdown__toggle:checked {
    position: fixed;
    z-index: 900;
    top: 0;
    left: 0;
    height: 100%;
    width: 100%;
    cursor: auto; }
  .widget--dropdown__toggle:checked ~ .widget--dropdown__options,
  .widget--dropdown__toggle:checked ~ .widget--dropdown__typeahead,
  .widget--dropdown__toggle:checked ~ .widget--dropdown__typeahead__icon {
    display: block; }
  .widget--dropdown__typeahead {
    display: none;
    position: absolute;
    line-height: 2rem;
    width: 100%;
    border: 0;
    border-top-right-radius: 0.2rem;
    border-top-left-radius: 0.2rem;
    top: 0;
    left: 0;
    height: 2rem;
    padding: 0 0.5rem;
    z-index: 910; }
    .widget--dropdown__typeahead__icon {
      position: absolute;
      z-index: 920;
      opacity: 0.5;
      display: block;
      line-height: 2rem;
      width: 2rem;
      height: 2rem;
      pointer-events: none;
      right: 0;
      top: 0;
      text-align: center;
      display: none; }
  .widget--dropdown__separator {
    opacity: 0.75;
    margin: 1rem 0 0.5rem 0;
    text-transform: uppercase;
    color: #21303b;
    font-weight: bold;
    user-select: none; }
    .widget--dropdown__separator:first-child {
      margin-top: 0; }
  .widget--dropdown__options {
    border-bottom-right-radius: 0.2rem;
    border-bottom-left-radius: 0.2rem;
    box-shadow: 0 0.1rem 1rem rgba(0, 0, 0, 0.1);
    z-index: 910;
    display: none;
    position: absolute;
    top: 2rem;
    left: 0;
    border: 1px solid #e70d3b;
    background-color: #ffffff;
    width: 100%;
    max-height: 10rem;
    overflow-y: auto;
    user-select: none; }
  .widget--dropdown__option {
    line-height: 2rem;
    padding: 0 0.5rem;
    text-align: left;
    border: 0;
    display: block;
    width: 100%;
    background: transparent;
    position: relative;
    white-space: nowrap;
    text-overflow: ellipsis;
    overflow: hidden;
    cursor: pointer;
    user-select: none; }
    .widget--dropdown__option:hover {
      background-color: #e70d3b;
      color: #ffffff; }
    .widget--dropdown__option.hidden {
      display: none; }
    .widget--dropdown__option.selected {
      padding-right: 2rem; }
      .widget--dropdown__option.selected::after {
        display: block;
        line-height: 2rem;
        width: 2rem;
        text-align: center;
        right: 0;
        top: 0;
        position: absolute;
        font-family: 'FontAwesome';
        content: '\F00C'; }
    .widget--dropdown__option__icon {
      display: inline-block;
      width: 2rem;
      line-height: 2rem;
      margin-left: -0.5rem;
      margin-right: 0.5rem;
      text-align: center; }
  .widget--dropdown__clear {
    border: 0;
    height: 2rem;
    line-height: 2rem;
    display: block;
    padding: 0 0.5rem;
    position: absolute;
    z-index: 5;
    background: transparent;
    right: 0;
    top: 0;
    color: #e70d3b;
    transition: color 0.3s ease, background-color 0.3s ease;
    border-top-right-radius: 0.2rem;
    border-bottom-right-radius: 0.2rem; }
    .widget--dropdown__clear:hover {
      color: #ffffff;
      background-color: #e70d3b; }

/**
 * A spinner for loading
 */
@keyframes widget--spinner__image {
  0% {
    transform: translate(-50%, -50%) rotate(0deg); }
  100% {
    transform: translate(-50%, -50%) rotate(359deg); } }

.widget--spinner {
  position: fixed;
  top: 0px;
  left: 0px;
  width: 100%;
  height: 100%;
  transition: opacity 0.5s ease;
  z-index: 999;
  background-color: rgba(255, 255, 255, 0.5); }
  .widget--spinner.hidden {
    display: block !important;
    opacity: 0;
    pointer-events: none; }
  .widget--spinner.embedded {
    position: absolute; }
  .widget--spinner.embedded .widget--spinner__image {
    left: 50%; }
  .widget--spinner__inner {
    position: absolute;
    top: 0%;
    left: 0%;
    height: 100%;
    width: 100%; }
  .widget--spinner__image {
    position: absolute;
    display: block;
    width: 8rem;
    height: 8rem;
    text-align: center;
    line-height: 8rem;
    color: #21303b;
    font-size: 2rem;
    top: 50%;
    left: calc(50% - 8rem);
    transform: translate(-50%, -50%);
    animation-name: widget--spinner__image;
    animation-duration: 2s;
    animation-timing-function: linear;
    animation-iteration-count: infinite; }
  .widget--spinner__messages {
    left: calc(50% - 3rem);
    top: 50%;
    position: absolute;
    transform: translate(0%, -50%);
    border-left: 1px solid #e70d3b; }
  .widget--spinner__message {
    position: relative;
    width: 180px;
    transition: color 0.25s ease;
    padding: 10px;
    font-weight: 700;
    text-transform: uppercase;
    color: #e70d3b; }
    .widget--spinner__message:before {
      content: '';
      display: block;
      background-color: #e70d3b;
      width: 0%;
      height: 100%;
      transition: width 0.25s ease;
      top: 0%;
      left: 0%;
      position: absolute;
      z-index: -1; }
    .widget--spinner__message.loaded {
      color: #ffffff; }
      .widget--spinner__message.loaded:before {
        width: 100%; }<|MERGE_RESOLUTION|>--- conflicted
+++ resolved
@@ -1968,22 +1968,12 @@
     height: 1.6rem;
     pointer-events: none;
     border-radius: 0.2rem;
-<<<<<<< HEAD
-    transition: background-color 0.33s ease, transform 0.33s ease; }
-  .widget--input__checkbox-input:not(:checked) ~ .widget--input__checkbox-extra {
-    transform: translateX(0rem);
-    background-color: #ffffff; }
-  .widget--input__checkbox-input:checked ~ .widget--input__checkbox-extra {
-    transform: translateX(0.8rem);
-    background-color: #666666; }
-=======
     transition: transform 0.33s ease;
     background-color: #ffffff; }
   .widget--input__checkbox-input:checked ~ .widget--input__checkbox-switch {
     transform: translateX(0.8rem); }
   .widget--input__checkbox-input:checked ~ .widget--input__checkbox-background {
     background-color: #e70d3b; }
->>>>>>> 0d26f96b
 
 /**
  * A dropdown widget with typeahead
