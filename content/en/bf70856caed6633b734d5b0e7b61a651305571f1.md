--- conflicted
+++ resolved
@@ -8,26 +8,17 @@
     -
         template: richTextSection
         includeGrandchildren: false
-<<<<<<< HEAD
-        text: "<h2 id=\"intermediate\">Intermediate</h2>\n<ul>\n<li><a href=\"/guides/creating-a-schema/\">Creating a Schema</a></li>\n<li><a href=\"/guides/synchronising-projects/\">Synchronising projects</a></li>\n<li><a href=\"/guides/email-setup/\">Email setup</a></li>\n<li><a href=\"/guides/https-setup/\">HTTPS setup</a></li>\n<li><a href=\"/guides/configuring-github-for-oauth-tokens/\">Configuring GitHub for OAuth tokens setup</a></li>\n</ul>\n"
-    -
-        text: "<h2 id=\"advanced\">Advanced</h2>\n<ul>\n<li><a href=\"/guides/creating-a-plugin/\">Creating a plugin</a></li>\n</ul>\n"
-        template: richTextSection
-    -
-        text: "<p>asdsadd</p>\n"
-=======
         text: "<h2 id=\"intermediate\">Intermediate</h2>\n\n<ul>\n\t<li><a href=\"/guides/creating-a-schema/\">Creating a Schema</a></li>\n\t<li><a href=\"/guides/synchronising-projects/\">Synchronising projects</a></li>\n\t<li><a href=\"/guides/email-setup/\">Email setup</a></li>\n\t<li><a href=\"/guides/https-setup/\">HTTPS setup</a></li>\n\t<li><a href=\"/guides/configuring-github-for-oauth-tokens/\">Configuring GitHub for OAuth tokens setup</a></li>\n\t<li><a href=\"/guides/running-hashbrown-as-a-service/\">Running HashBrown as a service</a></li>\n</ul>\n"
     -
         text: "<h2 id=\"advanced\">Advanced</h2>\n\n<ul>\n\t<li><a href=\"/guides/creating-a-plugin/\">Creating a plugin</a></li>\n\t<li><a href=\"/guides/terminal-commands/\">Terminal commands</a></li>\n</ul>\n"
         template: richTextSection
->>>>>>> 45d7a0c4
 description: 'Learn how to get along with HashBrown'
 meta:
     id: bf70856caed6633b734d5b0e7b61a651305571f1
     parentId: ""
     language: en
 date: '2016-9-5'
-author: Unknown
+author: 'Putaitu Development'
 permalink: /guides/
 layout: sectionPage
 ---