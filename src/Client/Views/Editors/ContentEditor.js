'use strict';

const Content = require('Client/Models/Content'); 

const SchemaHelper = require('Client/Helpers/SchemaHelper');
const ContentHelper = require('Client/Helpers/ContentHelper');
const ConnectionHelper = require('Client/Helpers/ConnectionHelper');
const RequestHelper = require('Client/Helpers/RequestHelper');

/**
 * The editor view for Content objects
 *
 * @memberof HashBrown.Client.Views.Editors
 */
class ContentEditor extends Crisp.View {
    constructor(params) {
        super(params);

        this.dirty = false;

        this.fetch();
    }

    /**
     * Event: Scroll
     */
    onScroll(e) {
        let followingField;

        // Look for field labels that are close to the top of the viewport and make them follow
        this.$element.find('.editor__body__tab.active > .editor__field > .editor__field__key').each((i, field) => {
            field.classList.remove('following');
           
            let rect = field.getBoundingClientRect();
            let actions = field.querySelector('.editor__field__key__actions');
            let actionRect;

            if(actions) { 
                actionRect = actions.getBoundingClientRect();
            }

            if(
                rect.top <= 40 &&
                actionRect && rect.bottom >= (actionRect.height + 60) &&
                (!followingField || followingField.getBoundingClientRect().top < rect.top)
            ) {
                followingField = field;
            }
        });

        if(followingField) {
            followingField.classList.add('following');
        }
       
        // Cache the last scroll position
        this.lastScrollPos = this.$element.find('.editor__body')[0].scrollTop; 
    }

    /**
     * Event: Click advanced. Routes to the JSON editor
     */
    onClickAdvanced() {
        location.hash = '/content/json/' + this.model.id;
    }

    /**
     * Event: Click save. Posts the model to the modelUrl
     */
    onClickSave() {
        let saveAction = this.$element.find('.editor__footer__buttons select').val();
        let postSaveUrl;

        let setContent = () => {
            // Use publishing API
            if(this.model.getSettings('publishing').connectionId) {
                // Unpublish
                if(saveAction === 'unpublish') {
                    return RequestHelper.request('post', 'content/unpublish', this.model);

                // Publish
                } else if(saveAction === 'publish') {
                    return RequestHelper.request('post', 'content/publish', this.model);
                
                // Preview
                } else if(saveAction === 'preview') {
                    return RequestHelper.request('post', 'content/preview', this.model);

                }
            }

            // Just save normally
            return RequestHelper.request('post', 'content/' + this.model.id, this.model);
        }

        this.$saveBtn.toggleClass('working', true);

        // Save content to database
        setContent()
        .then((url) => {
            postSaveUrl = url;
            
            return RequestHelper.reloadResource('content');
        })
        .then(() => {
            this.$saveBtn.toggleClass('working', false);
            
            this.reload();
            
            HashBrown.Views.Navigation.NavbarMain.reload();

            this.dirty = false;

            if(saveAction === 'preview') {
                UI.iframeModal(
                    'Preview',
                    postSaveUrl
                );
            }
        })
        .catch((e) => {
            this.$saveBtn.toggleClass('working', false);
            UI.errorModal(e);
        });
    }

    /**
     * Reload this view
     */
    reload() {
        this.lastScrollPos = this.$element.find('.editor__body')[0].scrollTop; 

        this.model = null;

        this.fetch();
    }

    /**
     * Binds event to fire when field editors are ready
     * Or fires them if no callback was passed
     *
     * @param {Function} callback
     */
    onFieldEditorsReady(callback) {
        if(!this.fieldEditorReadyCallbacks) {
            this.fieldEditorReadyCallbacks = [];
        }

        if(callback) {
            this.fieldEditorReadyCallbacks.push(callback);

        } else {
            for(let registeredCallback of this.fieldEditorReadyCallbacks) {
                registeredCallback();
            }

            this.fieldEditorReadyCallbacks = [];
        }

        this.restoreScrollPos();
    }

    /**
     * Restores the scroll position
     *
     * @param {Number} delay
     */
    restoreScrollPos(delay) {
        let newScrollPos = this.lastScrollPos || 0;

        setTimeout(() => {
            this.$element.find('.editor__body')[0].scrollTop = newScrollPos;
        }, delay || 0);
    }

    /**
     * Static version of the restore scroll position method
     *
     * @param {Number} delay
     */
    static restoreScrollPos(delay) {
        let editor = Crisp.View.get('ContentEditor');

        if(editor) {
            editor.restoreScrollPos(delay);
        }
    }

    /**
     * Gets a field editor for a Schema
     *
     * @param {string} editorId
     *
     * @returns {View} Field editor
     */
    static getFieldEditor(editorId) {
        if(!editorId) { return; }

        // Backwards compatible check
        editorId = editorId.charAt(0).toUpperCase() + editorId.slice(1);
        
        if(editorId.indexOf('Editor') < 0) {
            editorId += 'Editor';
        }

        return HashBrown.Views.Editors.FieldEditors[editorId];
    }

    /**
     * Renders a field view
     *
     * @param {Object} fieldValue The field value to inject into the field editor
     * @param {FieldSchema} fieldDefinition The field definition
     * @param {Function} onChange The change event
     * @param {HTMLElement} keyActions The key content container
     *
     * @return {Object} element
     */
    renderField(fieldValue, fieldDefinition, onChange, $keyActions) {
        let compiledSchema = SchemaHelper.getFieldSchemaWithParentConfigs(fieldDefinition.schemaId);

        if(!compiledSchema) {
            return debug.log('No FieldSchema found for Schema id "' + fieldDefinition.schemaId + '"', this);
        }

        let fieldEditor = ContentEditor.getFieldEditor(compiledSchema.editorId);
          
        if(!fieldEditor) {
            return debug.log('No field editor by id "' + fieldSchema.editorId + '" found', this);
        }

        // Get the config
        let config;

        // If the field has a config, check recursively if it's empty
        // If it isn't, use this config
        if(fieldDefinition.config) {
            let isEmpty = true;
            let checkRecursive = (object) => {
                if(!object) { return; }

                // We consider a config not empty, if it has a value that is not an object
                // Remember, null is of type 'object' too
                if(typeof object !== 'object') { return isEmpty = false; }

                for(let k in object) {
                    checkRecursive(object[k]);
                }
            };

            checkRecursive(fieldDefinition.config);

            if(!isEmpty) {
                config = fieldDefinition.config;
            }
        }

        // If no config was found, and the Schema has one, use it
        if(!config && compiledSchema.config) {
            config = compiledSchema.config;
        }

        // If still no config was found, assign a placeholder
        if(!config) {
            config = {};
        }

        // Instantiate the field editor
        let fieldEditorInstance = new fieldEditor({
            value: fieldValue,
            disabled: fieldDefinition.disabled || false,
            config: config,
            description: fieldDefinition.description || '',
            schema: compiledSchema.getObject(),
            multilingual: fieldDefinition.multilingual === true,
            $keyActions: $keyActions
        });

        fieldEditorInstance.on('change', (newValue) => {
            if(this.model.isLocked) { return; }
            
            this.dirty = true;

            onChange(newValue);
        });

        fieldEditorInstance.on('silentchange', (newValue) => {
            if(this.model.isLocked) { return; }
            
            onChange(newValue);
        });

        return fieldEditorInstance.$element;
    }

    /**
     * Renders fields
     *
     * @param {String} tabId The tab for which to render the fields
     * @param {Object} fieldDefinitions The set of field definitions to render
     * @param {Object} fieldValues The set of field values to inject into the field editor
     *
     * @returns {Array} A list of HTMLElements to render
     */
    renderFields(tabId, fieldDefinitions, fieldValues) {
        let tabFieldDefinitions = {};

        // Map out field definitions to render
        // This is necessary because we're only rendering the fields for the specified tab
        for(let key in fieldDefinitions) {
            let fieldDefinition = fieldDefinitions[key];

            let noTabAssigned = !this.schema.tabs[fieldDefinition.tabId];
            let isMetaTab = tabId === 'meta';
            let thisTabAssigned = fieldDefinition.tabId === tabId;

            // Don't include "properties" field, if this is the meta tab
            if(isMetaTab && key === 'properties') {
                continue;
            }

            if((noTabAssigned && isMetaTab) || thisTabAssigned) {
                tabFieldDefinitions[key] = fieldDefinition;
            }
        }

        // Render all fields
        return _.each(tabFieldDefinitions, (key, fieldDefinition) => {
            // Field value sanity check
            fieldValues[key] = ContentHelper.fieldSanityCheck(fieldValues[key], fieldDefinition);

            // Render the field actions container
            let $keyActions;

            return _.div({class: 'editor__field', 'data-key': key},
                // Render the label and icon
                _.div({class: 'editor__field__key', title: fieldDefinition.description || ''},
                    _.div({class: 'editor__field__key__label'}, fieldDefinition.label || key),
                    _.if(fieldDefinition.description,
                        _.div({class: 'editor__field__key__description'}, fieldDefinition.description)
                    ),
                    $keyActions = _.div({class: 'editor__field__key__actions'})
                ),

                // Render the field editor
                this.renderField(
                    // If the field definition is set to multilingual, pass value from object
                    fieldDefinition.multilingual ? fieldValues[key][window.language] : fieldValues[key],

                    // Pass the field definition
                    fieldDefinition,

                    // On change function
                    (newValue) => {
                        // If field definition is set to multilingual, assign flag and value onto object...
                        if(fieldDefinition.multilingual) {
                            fieldValues[key]._multilingual = true;
                            fieldValues[key][window.language] = newValue;

                        // ...if not, assign the value directly
                        } else {
                            fieldValues[key] = newValue;
                        }
                    },

                    // Pass the key actions container, so the field editor can populate it
                    $keyActions
                )
            );
        });
    }

    /**
     * Event: Click tab
     *
     * @param {String} tab
     */
    onClickTab(tab) {
    }

    /**
     * Renders the editor
     *
     * @param {Content} content
     * @param {ContentSchema} schema
     *
     * @return {Object} element
     */
    renderEditor(content, schema) {
        let activeTab = Crisp.Router.params.tab || schema.defaultTabId || 'meta';

        // Render editor
        return [
            _.div({class: 'editor__header'}, 
                _.each(schema.tabs, (tabId, tabName) => {
                    return _.button({class: 'editor__header__tab' + (tabId === activeTab ? ' active' : '')}, tabName)
                        .click(() => {
                            location.hash = '/content/' + Crisp.Router.params.id + '/' + tabId;

                            this.fetch();
                        });
                }),
                _.button({'data-id': 'meta', class: 'editor__header__tab' + ('meta' === activeTab ? ' active' : '')}, 'Meta')
                    .click(() => {
                        location.hash = '/content/' + Crisp.Router.params.id + '/meta';

                        this.fetch();
                    })
            ),
            _.div({class: 'editor__body'},
                // Render content properties
                _.each(schema.tabs, (tabId, tabName) => {
                    if(tabId !== activeTab) { return; }

                    return _.div({class: 'editor__body__tab active'},
                        this.renderFields(tabId, schema.fields.properties, content.properties)
                    );
                }),

                // Render meta properties
                _.if(activeTab === 'meta',
                    _.div({class: 'editor__body__tab' + ('meta' === activeTab ? 'active' : ''), 'data-id': 'meta'},
                        this.renderFields('meta', schema.fields, content),
                        this.renderFields('meta', schema.fields.properties, content.properties)
                    )
                )
            ).on('scroll', (e) => {
                this.onScroll(e);
            }),
            _.div({class: 'editor__footer'})
        ];
    }

    /**
     * Renders the action buttons
     */
    renderButtons() {
        let url = this.model.properties.url;

        if(url instanceof Object) {
            url = url[window.language];
        }

        let remoteUrl;
        let connectionId = this.model.getSettings('publishing').connectionId;
        let connection;

<<<<<<< HEAD
        if(connectionId) {
            connection = ConnectionHelper.getConnectionByIdSync(connectionId);

            if(connection && connection.url) {
                remoteUrl = connection.url + url;

                // Remove unnecessary slashes
                remoteUrl = remoteUrl.replace(/\/\//g, '/').replace(':/', '://');
=======
        // Construct the remote URL, if a Connection is set up for publishing
        let contentUrl = this.model.properties.url;

        if(connectionId) {
            connection = ConnectionHelper.getConnectionByIdSync(connectionId);
                
            if(connection && connection.url && contentUrl) {
                // Language versioning
                if(contentUrl instanceof Object) {
                    contentUrl = contentUrl[window.language];
                }

                // Construct remote URL
                if(contentUrl !== '/' && contentUrl !== '//') {
                    remoteUrl = connection.url + contentUrl;
                    remoteUrl = remoteUrl.replace(/\/\//g, '/').replace(':/', '://');

                } else {
                    contentUrl = null;
                
                }
>>>>>>> 4434b3d2
            }
        }
            
        _.append($('.editor__footer').empty(),
            _.div({class: 'editor__footer__message'},
                _.do(() => {
                    if(!connection) {
                        return 'No Connection is assigned for publishing'   ;
                    }
                    
                    if(connection && !connection.url) {
                        return 'No remote URL is defined in the <a href="#/connections/' + connection.id + '">"' + connection.title + '"</a> Connection';
                    }
                    
                    if(connection && connection.url && !contentUrl) {
                        return 'Content without a URL may not be visible after publishing';
                    }
                })
            ),

            _.div({class: 'editor__footer__buttons'},
                // JSON editor
                _.button({class: 'widget widget--button condensed embedded'},
                    'Advanced'
                ).click(() => { this.onClickAdvanced(); }),

                // View remote
                _.if(this.model.isPublished && remoteUrl,
                    _.a({target: '_blank', href: remoteUrl, class: 'widget widget--button condensed embedded'}, 'View')
                ),

                _.if(!this.model.isLocked,
                    // Save & publish
                    _.div({class: 'widget widget-group'},
                        this.$saveBtn = _.button({class: 'widget widget--button'},
                            _.span({class: 'widget--button__text-default'}, 'Save'),
                            _.span({class: 'widget--button__text-working'}, 'Saving')
                        ).click(() => { this.onClickSave(); }),
                        _.if(connection,
                            _.span({class: 'widget widget--button widget-group__separator'}, '&'),
                            _.select({class: 'widget widget--button'},
                                _.option({value: 'publish'}, 'Publish'),
                                _.option({value: 'preview'}, 'Preview'),
                                _.if(this.model.isPublished, 
                                    _.option({value: 'unpublish'}, 'Unpublish')
                                ),
                                _.option({value: ''}, '(No action)')
                            ).val('publish')
                        )
                    )
                )
            )
        );
    }

    /**
     * Pre render
     */
    prerender() {
        // Make sure the model data is using the Content model
        if(this.model instanceof HashBrown.Models.Content === false) {
            this.model = new HashBrown.Models.Content(this.model);
        }
    }

    /**
     * Render this editor
     */
    template() {
        return _.div({class: 'editor editor--content' + (this.model.isLocked ? ' locked' : '')});
    }

    /**
     * Post render
     */
    postrender() {
        // Fetch information
        let contentSchema;

        return SchemaHelper.getSchemaWithParentFields(this.model.schemaId)
        .then((schema) => {
            contentSchema = schema;

            this.schema = contentSchema;

            this.$element.html(
                this.renderEditor(this.model, contentSchema)
            );
           
            this.renderButtons();

            this.onFieldEditorsReady();
        })
        .catch((e) => {
            UI.errorModal(e, () => { location.hash = '/content/json/' + this.model.id; });
        });
    }
}

module.exports = ContentEditor;<|MERGE_RESOLUTION|>--- conflicted
+++ resolved
@@ -444,16 +444,6 @@
         let connectionId = this.model.getSettings('publishing').connectionId;
         let connection;
 
-<<<<<<< HEAD
-        if(connectionId) {
-            connection = ConnectionHelper.getConnectionByIdSync(connectionId);
-
-            if(connection && connection.url) {
-                remoteUrl = connection.url + url;
-
-                // Remove unnecessary slashes
-                remoteUrl = remoteUrl.replace(/\/\//g, '/').replace(':/', '://');
-=======
         // Construct the remote URL, if a Connection is set up for publishing
         let contentUrl = this.model.properties.url;
 
@@ -475,7 +465,6 @@
                     contentUrl = null;
                 
                 }
->>>>>>> 4434b3d2
             }
         }
             
