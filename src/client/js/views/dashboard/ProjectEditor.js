--- conflicted
+++ resolved
@@ -199,11 +199,7 @@
                     _.each(this.model.settings.environments.names, (i, environment) => {
                         return _.div({class: 'environment'},
                             _.div({class: 'btn-group'},
-<<<<<<< HEAD
-                                _.a({title: 'Go to "' + environment + '" CMS', href: '/' + this.model.id + '/' + environment, class: 'btn btn-primary'}, 
-=======
                                 _.a({title: 'Go to "' + environment + '" CMS', href: '/' + this.model.id + '/' + environment, class: 'environment-title btn btn-primary'}, 
->>>>>>> 4637703b
                                     environment
                                 ),
                                 _.if(User.current.isAdmin,
